--- conflicted
+++ resolved
@@ -179,25 +179,10 @@
         Path certPath = getDataPath("/org/elasticsearch/xpack/security/keystore/testnode.crt");
         Path keyPath = getDataPath("/org/elasticsearch/xpack/security/keystore/testnode.pem");
         MockSecureSettings secureSettings = new MockSecureSettings();
-<<<<<<< HEAD
-        Settings settings;
-        if (randomBoolean()) {
-            settings = Settings.builder()
-                .put("xpack.http.ssl.certificate_authorities", trustedCertPath)
-                .setSecureSettings(secureSettings)
-                .build();
-        } else {
-            settings = Settings.builder()
-                .put("xpack.ssl.certificate_authorities", trustedCertPath)
-                .setSecureSettings(secureSettings)
-                .build();
-        }
-=======
         Settings settings = Settings.builder()
             .put("xpack.http.ssl.certificate_authorities", trustedCertPath)
             .setSecureSettings(secureSettings)
             .build();
->>>>>>> d48cbde9
         try (HttpClient client = new HttpClient(settings, new SSLService(settings, environment), null, mockClusterService())) {
             secureSettings = new MockSecureSettings();
             // We can't use the client created above for the server since it is only a truststore
@@ -225,10 +210,7 @@
         } else {
             builder.put("xpack.http.ssl.verification_mode", randomFrom(VerificationMode.NONE, VerificationMode.CERTIFICATE));
         }
-<<<<<<< HEAD
-=======
         settings = builder.build();
->>>>>>> d48cbde9
         try (HttpClient client = new HttpClient(settings, new SSLService(settings, environment), null, mockClusterService())) {
             MockSecureSettings secureSettings = new MockSecureSettings();
             // We can't use the client created above for the server since it only defines a truststore
@@ -257,11 +239,7 @@
 
         TestsSSLService sslService = new TestsSSLService(settings, environment);
         try (HttpClient client = new HttpClient(settings, sslService, null, mockClusterService())) {
-<<<<<<< HEAD
-            testSslMockWebserver(client, sslService.sslContext(), true);
-=======
             testSslMockWebserver(client, sslService.sslContext("xpack.http.ssl"), true);
->>>>>>> d48cbde9
         }
     }
 
