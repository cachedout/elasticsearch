/*
 * Copyright Elasticsearch B.V. and/or licensed to Elasticsearch B.V. under one
 * or more contributor license agreements. Licensed under the Elastic License;
 * you may not use this file except in compliance with the Elastic License.
 */
package org.elasticsearch.xpack.core;

import org.elasticsearch.Version;
import org.elasticsearch.action.Action;
import org.elasticsearch.action.ActionResponse;
import org.elasticsearch.cluster.ClusterState;
import org.elasticsearch.cluster.NamedDiff;
import org.elasticsearch.cluster.metadata.MetaData;
import org.elasticsearch.common.ParseField;
import org.elasticsearch.common.io.stream.NamedWriteableRegistry;
import org.elasticsearch.common.network.NetworkService;
import org.elasticsearch.common.settings.Setting;
import org.elasticsearch.common.settings.Settings;
import org.elasticsearch.common.util.PageCacheRecycler;
import org.elasticsearch.common.xcontent.NamedXContentRegistry;
import org.elasticsearch.indices.breaker.CircuitBreakerService;
import org.elasticsearch.license.DeleteLicenseAction;
import org.elasticsearch.license.GetBasicStatusAction;
import org.elasticsearch.license.GetLicenseAction;
import org.elasticsearch.license.GetTrialStatusAction;
import org.elasticsearch.license.LicenseService;
import org.elasticsearch.license.LicensesMetaData;
import org.elasticsearch.license.PostStartBasicAction;
import org.elasticsearch.license.PostStartTrialAction;
import org.elasticsearch.license.PutLicenseAction;
import org.elasticsearch.persistent.PersistentTaskParams;
import org.elasticsearch.persistent.PersistentTaskState;
import org.elasticsearch.plugins.ActionPlugin;
import org.elasticsearch.plugins.NetworkPlugin;
import org.elasticsearch.plugins.Plugin;
import org.elasticsearch.tasks.Task;
import org.elasticsearch.threadpool.ThreadPool;
import org.elasticsearch.transport.Transport;
import org.elasticsearch.xpack.core.action.TransportFreezeIndexAction;
import org.elasticsearch.xpack.core.action.XPackInfoAction;
import org.elasticsearch.xpack.core.action.XPackUsageAction;
import org.elasticsearch.xpack.core.beats.BeatsFeatureSetUsage;
import org.elasticsearch.xpack.core.ccr.AutoFollowMetadata;
import org.elasticsearch.xpack.core.dataframe.DataFrameFeatureSetUsage;
import org.elasticsearch.xpack.core.deprecation.DeprecationInfoAction;
import org.elasticsearch.xpack.core.graph.GraphFeatureSetUsage;
import org.elasticsearch.xpack.core.graph.action.GraphExploreAction;
import org.elasticsearch.xpack.core.indexlifecycle.AllocateAction;
import org.elasticsearch.xpack.core.indexlifecycle.DeleteAction;
import org.elasticsearch.xpack.core.indexlifecycle.ForceMergeAction;
import org.elasticsearch.xpack.core.indexlifecycle.FreezeAction;
import org.elasticsearch.xpack.core.indexlifecycle.IndexLifecycleFeatureSetUsage;
import org.elasticsearch.xpack.core.indexlifecycle.IndexLifecycleMetadata;
import org.elasticsearch.xpack.core.indexlifecycle.LifecycleAction;
import org.elasticsearch.xpack.core.indexlifecycle.LifecycleType;
import org.elasticsearch.xpack.core.indexlifecycle.ReadOnlyAction;
import org.elasticsearch.xpack.core.indexlifecycle.RolloverAction;
import org.elasticsearch.xpack.core.indexlifecycle.ShrinkAction;
import org.elasticsearch.xpack.core.indexlifecycle.TimeseriesLifecycleType;
import org.elasticsearch.xpack.core.indexlifecycle.action.DeleteLifecycleAction;
import org.elasticsearch.xpack.core.indexlifecycle.action.ExplainLifecycleAction;
import org.elasticsearch.xpack.core.indexlifecycle.action.GetLifecycleAction;
import org.elasticsearch.xpack.core.indexlifecycle.action.MoveToStepAction;
import org.elasticsearch.xpack.core.indexlifecycle.action.PutLifecycleAction;
import org.elasticsearch.xpack.core.indexlifecycle.action.RemoveIndexLifecyclePolicyAction;
import org.elasticsearch.xpack.core.indexlifecycle.action.RetryAction;
import org.elasticsearch.xpack.core.logstash.LogstashFeatureSetUsage;
import org.elasticsearch.xpack.core.ml.MachineLearningFeatureSetUsage;
import org.elasticsearch.xpack.core.ml.MlMetadata;
import org.elasticsearch.xpack.core.ml.MlTasks;
import org.elasticsearch.xpack.core.ml.action.CloseJobAction;
import org.elasticsearch.xpack.core.ml.action.DeleteCalendarAction;
import org.elasticsearch.xpack.core.ml.action.DeleteCalendarEventAction;
import org.elasticsearch.xpack.core.ml.action.DeleteDatafeedAction;
import org.elasticsearch.xpack.core.ml.action.DeleteExpiredDataAction;
import org.elasticsearch.xpack.core.ml.action.DeleteFilterAction;
import org.elasticsearch.xpack.core.ml.action.DeleteForecastAction;
import org.elasticsearch.xpack.core.ml.action.DeleteJobAction;
import org.elasticsearch.xpack.core.ml.action.DeleteModelSnapshotAction;
import org.elasticsearch.xpack.core.ml.action.FinalizeJobExecutionAction;
import org.elasticsearch.xpack.core.ml.action.FindFileStructureAction;
import org.elasticsearch.xpack.core.ml.action.FlushJobAction;
import org.elasticsearch.xpack.core.ml.action.ForecastJobAction;
import org.elasticsearch.xpack.core.ml.action.GetBucketsAction;
import org.elasticsearch.xpack.core.ml.action.GetCalendarEventsAction;
import org.elasticsearch.xpack.core.ml.action.GetCalendarsAction;
import org.elasticsearch.xpack.core.ml.action.GetCategoriesAction;
import org.elasticsearch.xpack.core.ml.action.GetDatafeedsAction;
import org.elasticsearch.xpack.core.ml.action.GetDatafeedsStatsAction;
import org.elasticsearch.xpack.core.ml.action.GetFiltersAction;
import org.elasticsearch.xpack.core.ml.action.GetInfluencersAction;
import org.elasticsearch.xpack.core.ml.action.GetJobsAction;
import org.elasticsearch.xpack.core.ml.action.GetJobsStatsAction;
import org.elasticsearch.xpack.core.ml.action.GetModelSnapshotsAction;
import org.elasticsearch.xpack.core.ml.action.GetOverallBucketsAction;
import org.elasticsearch.xpack.core.ml.action.GetRecordsAction;
import org.elasticsearch.xpack.core.ml.action.IsolateDatafeedAction;
import org.elasticsearch.xpack.core.ml.action.KillProcessAction;
import org.elasticsearch.xpack.core.ml.action.MlInfoAction;
import org.elasticsearch.xpack.core.ml.action.MlUpgradeAction;
import org.elasticsearch.xpack.core.ml.action.OpenJobAction;
import org.elasticsearch.xpack.core.ml.action.PersistJobAction;
import org.elasticsearch.xpack.core.ml.action.PostCalendarEventsAction;
import org.elasticsearch.xpack.core.ml.action.PostDataAction;
import org.elasticsearch.xpack.core.ml.action.PreviewDatafeedAction;
import org.elasticsearch.xpack.core.ml.action.PutCalendarAction;
import org.elasticsearch.xpack.core.ml.action.PutDatafeedAction;
import org.elasticsearch.xpack.core.ml.action.PutFilterAction;
import org.elasticsearch.xpack.core.ml.action.PutJobAction;
import org.elasticsearch.xpack.core.ml.action.RevertModelSnapshotAction;
import org.elasticsearch.xpack.core.ml.action.RunAnalyticsAction;
import org.elasticsearch.xpack.core.ml.action.StartDatafeedAction;
import org.elasticsearch.xpack.core.ml.action.StopDatafeedAction;
import org.elasticsearch.xpack.core.ml.action.UpdateCalendarJobAction;
import org.elasticsearch.xpack.core.ml.action.UpdateDatafeedAction;
import org.elasticsearch.xpack.core.ml.action.UpdateFilterAction;
import org.elasticsearch.xpack.core.ml.action.UpdateJobAction;
import org.elasticsearch.xpack.core.ml.action.UpdateModelSnapshotAction;
import org.elasticsearch.xpack.core.ml.action.UpdateProcessAction;
import org.elasticsearch.xpack.core.ml.action.ValidateDetectorAction;
import org.elasticsearch.xpack.core.ml.action.ValidateJobConfigAction;
import org.elasticsearch.xpack.core.ml.datafeed.DatafeedState;
import org.elasticsearch.xpack.core.ml.job.config.JobTaskState;
import org.elasticsearch.xpack.core.monitoring.MonitoringFeatureSetUsage;
import org.elasticsearch.xpack.core.rollup.RollupFeatureSetUsage;
import org.elasticsearch.xpack.core.rollup.RollupField;
import org.elasticsearch.xpack.core.rollup.action.DeleteRollupJobAction;
import org.elasticsearch.xpack.core.rollup.action.GetRollupCapsAction;
import org.elasticsearch.xpack.core.rollup.action.GetRollupJobsAction;
import org.elasticsearch.xpack.core.rollup.action.PutRollupJobAction;
import org.elasticsearch.xpack.core.rollup.action.RollupSearchAction;
import org.elasticsearch.xpack.core.rollup.action.StartRollupJobAction;
import org.elasticsearch.xpack.core.rollup.action.StopRollupJobAction;
import org.elasticsearch.xpack.core.rollup.job.RollupJob;
import org.elasticsearch.xpack.core.rollup.job.RollupJobStatus;
import org.elasticsearch.xpack.core.security.SecurityFeatureSetUsage;
import org.elasticsearch.xpack.core.security.SecurityField;
import org.elasticsearch.xpack.core.security.SecuritySettings;
import org.elasticsearch.xpack.core.security.action.realm.ClearRealmCacheAction;
import org.elasticsearch.xpack.core.security.action.role.ClearRolesCacheAction;
import org.elasticsearch.xpack.core.security.action.role.DeleteRoleAction;
import org.elasticsearch.xpack.core.security.action.role.GetRolesAction;
import org.elasticsearch.xpack.core.security.action.role.PutRoleAction;
import org.elasticsearch.xpack.core.security.action.rolemapping.DeleteRoleMappingAction;
import org.elasticsearch.xpack.core.security.action.rolemapping.GetRoleMappingsAction;
import org.elasticsearch.xpack.core.security.action.rolemapping.PutRoleMappingAction;
import org.elasticsearch.xpack.core.security.action.token.CreateTokenAction;
import org.elasticsearch.xpack.core.security.action.token.InvalidateTokenAction;
import org.elasticsearch.xpack.core.security.action.token.RefreshTokenAction;
import org.elasticsearch.xpack.core.security.action.user.AuthenticateAction;
import org.elasticsearch.xpack.core.security.action.user.ChangePasswordAction;
import org.elasticsearch.xpack.core.security.action.user.DeleteUserAction;
import org.elasticsearch.xpack.core.security.action.user.GetUsersAction;
import org.elasticsearch.xpack.core.security.action.user.HasPrivilegesAction;
import org.elasticsearch.xpack.core.security.action.user.PutUserAction;
import org.elasticsearch.xpack.core.security.action.user.SetEnabledAction;
import org.elasticsearch.xpack.core.security.authc.TokenMetaData;
import org.elasticsearch.xpack.core.security.authc.support.mapper.expressiondsl.AllExpression;
import org.elasticsearch.xpack.core.security.authc.support.mapper.expressiondsl.AnyExpression;
import org.elasticsearch.xpack.core.security.authc.support.mapper.expressiondsl.ExceptExpression;
import org.elasticsearch.xpack.core.security.authc.support.mapper.expressiondsl.FieldExpression;
import org.elasticsearch.xpack.core.security.authc.support.mapper.expressiondsl.RoleMapperExpression;
import org.elasticsearch.xpack.core.security.authz.privilege.ConditionalClusterPrivilege;
import org.elasticsearch.xpack.core.security.authz.privilege.ConditionalClusterPrivileges;
import org.elasticsearch.xpack.core.security.transport.netty4.SecurityNetty4Transport;
import org.elasticsearch.xpack.core.sql.SqlFeatureSetUsage;
import org.elasticsearch.xpack.core.ssl.SSLService;
import org.elasticsearch.xpack.core.ssl.action.GetCertificateInfoAction;
import org.elasticsearch.xpack.core.upgrade.actions.IndexUpgradeAction;
import org.elasticsearch.xpack.core.upgrade.actions.IndexUpgradeInfoAction;
import org.elasticsearch.xpack.core.watcher.WatcherFeatureSetUsage;
import org.elasticsearch.xpack.core.watcher.WatcherMetaData;
import org.elasticsearch.xpack.core.watcher.transport.actions.ack.AckWatchAction;
import org.elasticsearch.xpack.core.watcher.transport.actions.activate.ActivateWatchAction;
import org.elasticsearch.xpack.core.watcher.transport.actions.delete.DeleteWatchAction;
import org.elasticsearch.xpack.core.watcher.transport.actions.execute.ExecuteWatchAction;
import org.elasticsearch.xpack.core.watcher.transport.actions.get.GetWatchAction;
import org.elasticsearch.xpack.core.watcher.transport.actions.put.PutWatchAction;
import org.elasticsearch.xpack.core.watcher.transport.actions.service.WatcherServiceAction;
import org.elasticsearch.xpack.core.watcher.transport.actions.stats.WatcherStatsAction;

import java.util.ArrayList;
import java.util.Arrays;
import java.util.Collections;
import java.util.List;
import java.util.Map;
import java.util.Optional;
import java.util.function.Supplier;

public class XPackClientPlugin extends Plugin implements ActionPlugin, NetworkPlugin {

    static Optional<String> X_PACK_FEATURE = Optional.of("x-pack");

    @Override
    protected Optional<String> getFeature() {
        return X_PACK_FEATURE;
    }

    private final Settings settings;

    public XPackClientPlugin(final Settings settings) {
        this.settings = settings;
    }

    @Override
    public List<Setting<?>> getSettings() {
        ArrayList<Setting<?>> settings = new ArrayList<>();
        // the only licensing one
        settings.add(Setting.groupSetting("license.", Setting.Property.NodeScope));

        //TODO split these settings up
        settings.addAll(XPackSettings.getAllSettings());

        settings.add(LicenseService.SELF_GENERATED_LICENSE_TYPE);

        // we add the `xpack.version` setting to all internal indices
        settings.add(Setting.simpleString("index.xpack.version", Setting.Property.IndexScope));

        return settings;
    }

    @Override
    public Settings additionalSettings() {
        return additionalSettings(settings, XPackSettings.SECURITY_ENABLED.get(settings), XPackPlugin.transportClientMode(settings));
    }

    static Settings additionalSettings(final Settings settings, final boolean enabled, final boolean transportClientMode) {
        if (enabled && transportClientMode) {
            return Settings.builder()
                    .put(SecuritySettings.addTransportSettings(settings))
                    .put(SecuritySettings.addUserSettings(settings))
                    .build();
        } else {
            return Settings.EMPTY;
        }
    }

    @Override
    public List<Action<? extends ActionResponse>> getClientActions() {
        return Arrays.asList(
                // deprecation
                DeprecationInfoAction.INSTANCE,
                // graph
                GraphExploreAction.INSTANCE,
                // ML
                GetJobsAction.INSTANCE,
                GetJobsStatsAction.INSTANCE,
                MlInfoAction.INSTANCE,
                PutJobAction.INSTANCE,
                UpdateJobAction.INSTANCE,
                DeleteJobAction.INSTANCE,
                OpenJobAction.INSTANCE,
                GetFiltersAction.INSTANCE,
                PutFilterAction.INSTANCE,
                UpdateFilterAction.INSTANCE,
                DeleteFilterAction.INSTANCE,
                KillProcessAction.INSTANCE,
                GetBucketsAction.INSTANCE,
                GetInfluencersAction.INSTANCE,
                GetOverallBucketsAction.INSTANCE,
                GetRecordsAction.INSTANCE,
                PostDataAction.INSTANCE,
                CloseJobAction.INSTANCE,
                FinalizeJobExecutionAction.INSTANCE,
                FlushJobAction.INSTANCE,
                ValidateDetectorAction.INSTANCE,
                ValidateJobConfigAction.INSTANCE,
                GetCategoriesAction.INSTANCE,
                GetModelSnapshotsAction.INSTANCE,
                RevertModelSnapshotAction.INSTANCE,
                UpdateModelSnapshotAction.INSTANCE,
                GetDatafeedsAction.INSTANCE,
                GetDatafeedsStatsAction.INSTANCE,
                PutDatafeedAction.INSTANCE,
                UpdateDatafeedAction.INSTANCE,
                DeleteDatafeedAction.INSTANCE,
                PreviewDatafeedAction.INSTANCE,
                StartDatafeedAction.INSTANCE,
                StopDatafeedAction.INSTANCE,
                IsolateDatafeedAction.INSTANCE,
                DeleteModelSnapshotAction.INSTANCE,
                UpdateProcessAction.INSTANCE,
                DeleteExpiredDataAction.INSTANCE,
                ForecastJobAction.INSTANCE,
                DeleteForecastAction.INSTANCE,
                GetCalendarsAction.INSTANCE,
                PutCalendarAction.INSTANCE,
                DeleteCalendarAction.INSTANCE,
                DeleteCalendarEventAction.INSTANCE,
                UpdateCalendarJobAction.INSTANCE,
                GetCalendarEventsAction.INSTANCE,
                PostCalendarEventsAction.INSTANCE,
                PersistJobAction.INSTANCE,
                FindFileStructureAction.INSTANCE,
                RunAnalyticsAction.INSTANCE,
                MlUpgradeAction.INSTANCE,
                // security
                ClearRealmCacheAction.INSTANCE,
                ClearRolesCacheAction.INSTANCE,
                GetUsersAction.INSTANCE,
                PutUserAction.INSTANCE,
                DeleteUserAction.INSTANCE,
                GetRolesAction.INSTANCE,
                PutRoleAction.INSTANCE,
                DeleteRoleAction.INSTANCE,
                ChangePasswordAction.INSTANCE,
                AuthenticateAction.INSTANCE,
                SetEnabledAction.INSTANCE,
                HasPrivilegesAction.INSTANCE,
                GetRoleMappingsAction.INSTANCE,
                PutRoleMappingAction.INSTANCE,
                DeleteRoleMappingAction.INSTANCE,
                CreateTokenAction.INSTANCE,
                InvalidateTokenAction.INSTANCE,
                GetCertificateInfoAction.INSTANCE,
                RefreshTokenAction.INSTANCE,
                // upgrade
                IndexUpgradeInfoAction.INSTANCE,
                IndexUpgradeAction.INSTANCE,
                // watcher
                PutWatchAction.INSTANCE,
                DeleteWatchAction.INSTANCE,
                GetWatchAction.INSTANCE,
                WatcherStatsAction.INSTANCE,
                AckWatchAction.INSTANCE,
                ActivateWatchAction.INSTANCE,
                WatcherServiceAction.INSTANCE,
                ExecuteWatchAction.INSTANCE,
                // license
                PutLicenseAction.INSTANCE,
                GetLicenseAction.INSTANCE,
                DeleteLicenseAction.INSTANCE,
                PostStartTrialAction.INSTANCE,
                GetTrialStatusAction.INSTANCE,
                PostStartBasicAction.INSTANCE,
                GetBasicStatusAction.INSTANCE,
                // x-pack
                XPackInfoAction.INSTANCE,
                XPackUsageAction.INSTANCE,
                // rollup
                RollupSearchAction.INSTANCE,
                PutRollupJobAction.INSTANCE,
                StartRollupJobAction.INSTANCE,
                StopRollupJobAction.INSTANCE,
                DeleteRollupJobAction.INSTANCE,
                GetRollupJobsAction.INSTANCE,
                GetRollupCapsAction.INSTANCE,
                // ILM
                DeleteLifecycleAction.INSTANCE,
                GetLifecycleAction.INSTANCE,
                PutLifecycleAction.INSTANCE,
                ExplainLifecycleAction.INSTANCE,
                RemoveIndexLifecyclePolicyAction.INSTANCE,
                MoveToStepAction.INSTANCE,
                RetryAction.INSTANCE,
                TransportFreezeIndexAction.FreezeIndexAction.INSTANCE
        );
    }

    @Override
    public List<NamedWriteableRegistry.Entry> getNamedWriteables() {
        return Arrays.asList(
                // graph
                new NamedWriteableRegistry.Entry(XPackFeatureSet.Usage.class, XPackField.GRAPH, GraphFeatureSetUsage::new),
                // logstash
                new NamedWriteableRegistry.Entry(XPackFeatureSet.Usage.class, XPackField.LOGSTASH, LogstashFeatureSetUsage::new),
                // beats
                new NamedWriteableRegistry.Entry(XPackFeatureSet.Usage.class, XPackField.BEATS, BeatsFeatureSetUsage::new),
                // ML - Custom metadata
                new NamedWriteableRegistry.Entry(MetaData.Custom.class, "ml", MlMetadata::new),
                new NamedWriteableRegistry.Entry(NamedDiff.class, "ml", MlMetadata.MlMetadataDiff::new),
                // ML - Persistent action requests
                new NamedWriteableRegistry.Entry(PersistentTaskParams.class, MlTasks.DATAFEED_TASK_NAME,
                        StartDatafeedAction.DatafeedParams::new),
                new NamedWriteableRegistry.Entry(PersistentTaskParams.class, MlTasks.JOB_TASK_NAME,
                        OpenJobAction.JobParams::new),
                // ML - Task states
                new NamedWriteableRegistry.Entry(PersistentTaskState.class, JobTaskState.NAME, JobTaskState::new),
                new NamedWriteableRegistry.Entry(PersistentTaskState.class, DatafeedState.NAME, DatafeedState::fromStream),
                new NamedWriteableRegistry.Entry(XPackFeatureSet.Usage.class, XPackField.MACHINE_LEARNING,
                        MachineLearningFeatureSetUsage::new),
                // monitoring
                new NamedWriteableRegistry.Entry(XPackFeatureSet.Usage.class, XPackField.MONITORING, MonitoringFeatureSetUsage::new),
                // security
                new NamedWriteableRegistry.Entry(ClusterState.Custom.class, TokenMetaData.TYPE, TokenMetaData::new),
                new NamedWriteableRegistry.Entry(NamedDiff.class, TokenMetaData.TYPE, TokenMetaData::readDiffFrom),
                new NamedWriteableRegistry.Entry(XPackFeatureSet.Usage.class, XPackField.SECURITY, SecurityFeatureSetUsage::new),
                // security : conditional privileges
                new NamedWriteableRegistry.Entry(ConditionalClusterPrivilege.class,
                    ConditionalClusterPrivileges.ManageApplicationPrivileges.WRITEABLE_NAME,
                    ConditionalClusterPrivileges.ManageApplicationPrivileges::createFrom),
                // security : role-mappings
                new NamedWriteableRegistry.Entry(RoleMapperExpression.class, AllExpression.NAME, AllExpression::new),
                new NamedWriteableRegistry.Entry(RoleMapperExpression.class, AnyExpression.NAME, AnyExpression::new),
                new NamedWriteableRegistry.Entry(RoleMapperExpression.class, FieldExpression.NAME, FieldExpression::new),
                new NamedWriteableRegistry.Entry(RoleMapperExpression.class, ExceptExpression.NAME, ExceptExpression::new),
                // sql
                new NamedWriteableRegistry.Entry(XPackFeatureSet.Usage.class, XPackField.SQL, SqlFeatureSetUsage::new),
                // watcher
                new NamedWriteableRegistry.Entry(MetaData.Custom.class, WatcherMetaData.TYPE, WatcherMetaData::new),
                new NamedWriteableRegistry.Entry(NamedDiff.class, WatcherMetaData.TYPE, WatcherMetaData::readDiffFrom),
                new NamedWriteableRegistry.Entry(XPackFeatureSet.Usage.class, XPackField.WATCHER, WatcherFeatureSetUsage::new),
                // licensing
                new NamedWriteableRegistry.Entry(MetaData.Custom.class, LicensesMetaData.TYPE, LicensesMetaData::new),
                new NamedWriteableRegistry.Entry(NamedDiff.class, LicensesMetaData.TYPE, LicensesMetaData::readDiffFrom),
                // rollup
                new NamedWriteableRegistry.Entry(XPackFeatureSet.Usage.class, XPackField.ROLLUP, RollupFeatureSetUsage::new),
                new NamedWriteableRegistry.Entry(PersistentTaskParams.class, RollupJob.NAME, RollupJob::new),
                new NamedWriteableRegistry.Entry(Task.Status.class, RollupJobStatus.NAME, RollupJobStatus::new),
                new NamedWriteableRegistry.Entry(PersistentTaskState.class, RollupJobStatus.NAME, RollupJobStatus::new),
                // ccr
                new NamedWriteableRegistry.Entry(AutoFollowMetadata.class, AutoFollowMetadata.TYPE, AutoFollowMetadata::new),
                new NamedWriteableRegistry.Entry(MetaData.Custom.class, AutoFollowMetadata.TYPE, AutoFollowMetadata::new),
                new NamedWriteableRegistry.Entry(NamedDiff.class, AutoFollowMetadata.TYPE,
                    in -> AutoFollowMetadata.readDiffFrom(MetaData.Custom.class, AutoFollowMetadata.TYPE, in)),
                // ILM
                new NamedWriteableRegistry.Entry(XPackFeatureSet.Usage.class, XPackField.INDEX_LIFECYCLE,
                    IndexLifecycleFeatureSetUsage::new),
                // ILM - Custom Metadata
                new NamedWriteableRegistry.Entry(MetaData.Custom.class, IndexLifecycleMetadata.TYPE, IndexLifecycleMetadata::new),
                new NamedWriteableRegistry.Entry(NamedDiff.class, IndexLifecycleMetadata.TYPE,
                    IndexLifecycleMetadata.IndexLifecycleMetadataDiff::new),
                // ILM - LifecycleTypes
                new NamedWriteableRegistry.Entry(LifecycleType.class, TimeseriesLifecycleType.TYPE,
                    (in) -> TimeseriesLifecycleType.INSTANCE),
                // ILM - Lifecycle Actions
                new NamedWriteableRegistry.Entry(LifecycleAction.class, AllocateAction.NAME, AllocateAction::new),
                new NamedWriteableRegistry.Entry(LifecycleAction.class, ForceMergeAction.NAME, ForceMergeAction::new),
                new NamedWriteableRegistry.Entry(LifecycleAction.class, ReadOnlyAction.NAME, ReadOnlyAction::new),
                new NamedWriteableRegistry.Entry(LifecycleAction.class, RolloverAction.NAME, RolloverAction::new),
                new NamedWriteableRegistry.Entry(LifecycleAction.class, ShrinkAction.NAME, ShrinkAction::new),
                new NamedWriteableRegistry.Entry(LifecycleAction.class, DeleteAction.NAME, DeleteAction::new),
<<<<<<< HEAD
                // Data Frame
                new NamedWriteableRegistry.Entry(XPackFeatureSet.Usage.class, XPackField.DATA_FRAME, DataFrameFeatureSetUsage::new));
=======
                new NamedWriteableRegistry.Entry(LifecycleAction.class, FreezeAction.NAME, FreezeAction::new)
        );
>>>>>>> 9fd1d101
    }

    @Override
    public List<NamedXContentRegistry.Entry> getNamedXContent() {
        return Arrays.asList(
                // ML - Custom metadata
                new NamedXContentRegistry.Entry(MetaData.Custom.class, new ParseField("ml"),
                        parser -> MlMetadata.LENIENT_PARSER.parse(parser, null).build()),
                // ML - Persistent action requests
                new NamedXContentRegistry.Entry(PersistentTaskParams.class, new ParseField(MlTasks.DATAFEED_TASK_NAME),
                        StartDatafeedAction.DatafeedParams::fromXContent),
                new NamedXContentRegistry.Entry(PersistentTaskParams.class, new ParseField(MlTasks.JOB_TASK_NAME),
                        OpenJobAction.JobParams::fromXContent),
                // ML - Task states
                new NamedXContentRegistry.Entry(PersistentTaskState.class, new ParseField(DatafeedState.NAME), DatafeedState::fromXContent),
                new NamedXContentRegistry.Entry(PersistentTaskState.class, new ParseField(JobTaskState.NAME), JobTaskState::fromXContent),
                // watcher
                new NamedXContentRegistry.Entry(MetaData.Custom.class, new ParseField(WatcherMetaData.TYPE),
                        WatcherMetaData::fromXContent),
                // licensing
                new NamedXContentRegistry.Entry(MetaData.Custom.class, new ParseField(LicensesMetaData.TYPE),
                        LicensesMetaData::fromXContent),
                //rollup
                new NamedXContentRegistry.Entry(PersistentTaskParams.class, new ParseField(RollupField.TASK_NAME),
                        RollupJob::fromXContent),
                new NamedXContentRegistry.Entry(Task.Status.class, new ParseField(RollupJobStatus.NAME),
                        RollupJobStatus::fromXContent),
                new NamedXContentRegistry.Entry(PersistentTaskState.class, new ParseField(RollupJobStatus.NAME),
                        RollupJobStatus::fromXContent)
            );
    }

    @Override
    public Map<String, Supplier<Transport>> getTransports(
            final Settings settings,
            final ThreadPool threadPool,
            final PageCacheRecycler pageCacheRecycler,
            final CircuitBreakerService circuitBreakerService,
            final NamedWriteableRegistry namedWriteableRegistry,
            final NetworkService networkService) {
        // this should only be used in the transport layer, so do not add it if it is not in transport mode or we are disabled
        if (XPackPlugin.transportClientMode(settings) == false || XPackSettings.SECURITY_ENABLED.get(settings) == false) {
            return Collections.emptyMap();
        }
        final SSLService sslService;
        try {
            sslService = new SSLService(settings, null);
        } catch (Exception e) {
            throw new RuntimeException(e);
        }
        return Collections.singletonMap(SecurityField.NAME4, () -> new SecurityNetty4Transport(settings, Version.CURRENT, threadPool,
                networkService, pageCacheRecycler, namedWriteableRegistry, circuitBreakerService, sslService));
    }

}<|MERGE_RESOLUTION|>--- conflicted
+++ resolved
@@ -430,13 +430,9 @@
                 new NamedWriteableRegistry.Entry(LifecycleAction.class, RolloverAction.NAME, RolloverAction::new),
                 new NamedWriteableRegistry.Entry(LifecycleAction.class, ShrinkAction.NAME, ShrinkAction::new),
                 new NamedWriteableRegistry.Entry(LifecycleAction.class, DeleteAction.NAME, DeleteAction::new),
-<<<<<<< HEAD
+                new NamedWriteableRegistry.Entry(LifecycleAction.class, FreezeAction.NAME, FreezeAction::new)
                 // Data Frame
                 new NamedWriteableRegistry.Entry(XPackFeatureSet.Usage.class, XPackField.DATA_FRAME, DataFrameFeatureSetUsage::new));
-=======
-                new NamedWriteableRegistry.Entry(LifecycleAction.class, FreezeAction.NAME, FreezeAction::new)
-        );
->>>>>>> 9fd1d101
     }
 
     @Override
