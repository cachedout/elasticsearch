--- conflicted
+++ resolved
@@ -460,29 +460,19 @@
             if (shardRouting.primary() == false) {
                 throw new IllegalIndexShardStateException(shardId, state, "shard is not a primary");
             }
-<<<<<<< HEAD
             return prepareIndex(docMapper(source.type()), source, SequenceNumbersService.UNASSIGNED_SEQ_NO, version, versionType, Engine.Operation.Origin.PRIMARY);
-=======
-            return prepareIndex(docMapper(source.type()), source, version, versionType, Engine.Operation.Origin.PRIMARY);
->>>>>>> fafeb3ab
         } catch (Throwable t) {
             verifyNotClosed(t);
             throw t;
         }
     }
 
-<<<<<<< HEAD
     public Engine.Index prepareIndexOnReplica(SourceToParse source, long seqNo, long version, VersionType versionType) {
         try {
             if (shardRouting.primary() && shardRouting.isRelocationTarget() == false) {
                 throw new IllegalIndexShardStateException(shardId, state, "shard is not a replica");
             }
             return prepareIndex(docMapper(source.type()), source, seqNo, version, versionType, Engine.Operation.Origin.REPLICA);
-=======
-    public Engine.Index prepareIndexOnReplica(SourceToParse source, long version, VersionType versionType) {
-        try {
-            return prepareIndex(docMapper(source.type()), source, version, versionType, Engine.Operation.Origin.REPLICA);
->>>>>>> fafeb3ab
         } catch (Throwable t) {
             verifyNotClosed(t);
             throw t;
@@ -527,13 +517,13 @@
             throw new IllegalIndexShardStateException(shardId, state, "shard is not a primary");
         }
         final DocumentMapper documentMapper = docMapper(type).getDocumentMapper();
-<<<<<<< HEAD
         final Term uid = documentMapper.uidMapper().term(Uid.createUid(type, id));
         return prepareDelete(type, id, uid, SequenceNumbersService.UNASSIGNED_SEQ_NO, version, versionType, Engine.Operation.Origin.PRIMARY);
     }
 
+
     public Engine.Delete prepareDeleteOnReplica(String type, String id, long seqNo, long version, VersionType versionType) {
-        if (shardRouting.primary()) {
+        if (shardRouting.primary() && shardRouting.isRelocationTarget() == false) {
             throw new IllegalIndexShardStateException(shardId, state, "shard is not a replica");
         }
         final DocumentMapper documentMapper = docMapper(type).getDocumentMapper();
@@ -544,22 +534,6 @@
     static Engine.Delete prepareDelete(String type, String id, Term uid, long seqNo, long version, VersionType versionType, Engine.Operation.Origin origin) {
         long startTime = System.nanoTime();
         return new Engine.Delete(type, id, uid, seqNo, version, versionType, origin, startTime, false);
-=======
-        return prepareDelete(type, id, documentMapper.uidMapper().term(Uid.createUid(type, id)), version, versionType, Engine.Operation.Origin.PRIMARY);
-    }
-
-    public Engine.Delete prepareDeleteOnReplica(String type, String id, long version, VersionType versionType) {
-        if (shardRouting.primary() && shardRouting.isRelocationTarget() == false) {
-            throw new IllegalIndexShardStateException(shardId, state, "shard is not a replica");
-        }
-        final DocumentMapper documentMapper = docMapper(type).getDocumentMapper();
-        return prepareDelete(type, id, documentMapper.uidMapper().term(Uid.createUid(type, id)), version, versionType, Engine.Operation.Origin.REPLICA);
->>>>>>> fafeb3ab
-    }
-
-    static Engine.Delete prepareDelete(String type, String id, Term uid, long version, VersionType versionType, Engine.Operation.Origin origin) {
-        long startTime = System.nanoTime();
-        return new Engine.Delete(type, id, uid, version, versionType, origin, startTime, false);
     }
 
 
@@ -1538,14 +1512,8 @@
         };
         final Engine.Warmer engineWarmer = (searcher, toLevel) -> warmer.warm(searcher, this, idxSettings, toLevel);
         return new EngineConfig(shardId,
-<<<<<<< HEAD
-                threadPool, indexingService, indexSettings, engineWarmer, store, deletionPolicy, mergePolicyConfig.getMergePolicy(), mergeSchedulerConfig,
-                mapperService.indexAnalyzer(), similarityService.similarity(mapperService), codecService, shardEventListener, translogRecoveryPerformer,
-                indexCache.query(), cachingPolicy, translogConfig, inactiveTime);
-=======
             threadPool, indexingService, indexSettings, engineWarmer, store, deletionPolicy, mergePolicyConfig.getMergePolicy(), mergeSchedulerConfig,
             mapperService.indexAnalyzer(), similarityService.similarity(mapperService), codecService, shardEventListener, translogRecoveryPerformer, indexCache.query(), cachingPolicy, translogConfig, inactiveTime);
->>>>>>> fafeb3ab
     }
 
     private static class IndexShardOperationCounter extends AbstractRefCounted {
@@ -1570,12 +1538,27 @@
     }
 
     /**
+     * increments the ongoing operations counter on a primary shard. Returns the primary term of this shard.
+     */
+    public long incrementOperationCounterOnPrimary() {
+        if (shardRouting.primary() == false) {
+            throw new IllegalIndexShardStateException(shardId, state, "shard is not a primary");
+        }
+        indexShardOperationCounter.incRef();
+        return shardRouting.primaryTerm();
+    }
+
+
+    /**
      * increments the ongoing operations counter. If the given primary term is lower then the one in {@link #shardRouting}
      * an {@link IllegalIndexShardStateException} is thrown.
      */
-    public void incrementOperationCounter(long opPrimaryTerm) {
+    public void incrementOperationCounterOnReplica(long opPrimaryTerm) {
         if (shardRouting.primaryTerm() > opPrimaryTerm) {
             throw new IllegalIndexShardStateException(shardId, state, "operation term [{}] is too old (current [{}])", opPrimaryTerm, shardRouting.primaryTerm());
+        }
+        if (shardRouting.primary() && shardRouting.isRelocationTarget() == false) {
+            throw new IllegalIndexShardStateException(shardId, state, "shard is not a replica");
         }
         indexShardOperationCounter.incRef();
     }
