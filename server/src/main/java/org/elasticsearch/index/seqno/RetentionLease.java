--- conflicted
+++ resolved
@@ -93,8 +93,6 @@
      * @param source                  the source of the retention lease
      */
     public RetentionLease(final String id, final long retainingSequenceNumber, final long timestamp, final String source) {
-<<<<<<< HEAD
-=======
         Objects.requireNonNull(id);
         if (id.isEmpty()) {
             throw new IllegalArgumentException("retention lease ID can not be empty");
@@ -103,15 +101,12 @@
             // retention lease IDs can not contain these characters because they are used in encoding retention leases
             throw new IllegalArgumentException("retention lease ID can not contain any of [:;,] but was [" + id + "]");
         }
->>>>>>> d48cbde9
         if (retainingSequenceNumber < SequenceNumbers.UNASSIGNED_SEQ_NO) {
             throw new IllegalArgumentException("retention lease retaining sequence number [" + retainingSequenceNumber + "] out of range");
         }
         if (timestamp < 0) {
             throw new IllegalArgumentException("retention lease timestamp [" + timestamp + "] out of range");
         }
-<<<<<<< HEAD
-=======
         Objects.requireNonNull(source);
         if (source.isEmpty()) {
             throw new IllegalArgumentException("retention lease source can not be empty");
@@ -120,7 +115,6 @@
             // retention lease sources can not contain these characters because they are used in encoding retention leases
             throw new IllegalArgumentException("retention lease source can not contain any of [:;,] but was [" + source + "]");
         }
->>>>>>> d48cbde9
         this.id = id;
         this.retainingSequenceNumber = retainingSequenceNumber;
         this.timestamp = timestamp;
