/*
 * Licensed to Elasticsearch under one or more contributor
 * license agreements. See the NOTICE file distributed with
 * this work for additional information regarding copyright
 * ownership. Elasticsearch licenses this file to you under
 * the Apache License, Version 2.0 (the "License"); you may
 * not use this file except in compliance with the License.
 * You may obtain a copy of the License at
 *
 *    http://www.apache.org/licenses/LICENSE-2.0
 *
 * Unless required by applicable law or agreed to in writing,
 * software distributed under the License is distributed on an
 * "AS IS" BASIS, WITHOUT WARRANTIES OR CONDITIONS OF ANY
 * KIND, either express or implied.  See the License for the
 * specific language governing permissions and limitations
 * under the License.
 */
package org.elasticsearch.index;

import org.apache.logging.log4j.Logger;
import org.apache.lucene.index.MergePolicy;
import org.elasticsearch.Version;
import org.elasticsearch.cluster.metadata.IndexMetaData;
import org.elasticsearch.common.logging.Loggers;
import org.elasticsearch.common.settings.IndexScopedSettings;
import org.elasticsearch.common.settings.Setting;
import org.elasticsearch.common.settings.Setting.Property;
import org.elasticsearch.common.settings.Settings;
import org.elasticsearch.common.unit.ByteSizeUnit;
import org.elasticsearch.common.unit.ByteSizeValue;
import org.elasticsearch.common.unit.TimeValue;
import org.elasticsearch.index.translog.Translog;
import org.elasticsearch.ingest.IngestService;
import org.elasticsearch.node.Node;

import java.util.Collections;
import java.util.List;
import java.util.Locale;
import java.util.concurrent.TimeUnit;
import java.util.function.Consumer;
import java.util.function.Function;

/**
 * This class encapsulates all index level settings and handles settings updates.
 * It's created per index and available to all index level classes and allows them to retrieve
 * the latest updated settings instance. Classes that need to listen to settings updates can register
 * a settings consumer at index creation via {@link IndexModule#addSettingsUpdateConsumer(Setting, Consumer)} that will
 * be called for each settings update.
 */
public final class IndexSettings {
    public static final Setting<List<String>> DEFAULT_FIELD_SETTING =
        Setting.listSetting("index.query.default_field", Collections.singletonList("*"),
            Function.identity(), Property.IndexScope, Property.Dynamic);
    public static final Setting<Boolean> QUERY_STRING_LENIENT_SETTING =
        Setting.boolSetting("index.query_string.lenient", false, Property.IndexScope);
    public static final Setting<Boolean> QUERY_STRING_ANALYZE_WILDCARD =
        Setting.boolSetting("indices.query.query_string.analyze_wildcard", false, Property.NodeScope);
    public static final Setting<Boolean> QUERY_STRING_ALLOW_LEADING_WILDCARD =
        Setting.boolSetting("indices.query.query_string.allowLeadingWildcard", true, Property.NodeScope);
    public static final Setting<Boolean> ALLOW_UNMAPPED =
        Setting.boolSetting("index.query.parse.allow_unmapped_fields", true, Property.IndexScope);
    public static final Setting<TimeValue> INDEX_TRANSLOG_SYNC_INTERVAL_SETTING =
        Setting.timeSetting("index.translog.sync_interval", TimeValue.timeValueSeconds(5), TimeValue.timeValueMillis(100),
            Property.IndexScope);
    public static final Setting<TimeValue> INDEX_SEARCH_IDLE_AFTER =
        Setting.timeSetting("index.search.idle.after", TimeValue.timeValueSeconds(30),
            TimeValue.timeValueMinutes(0), Property.IndexScope, Property.Dynamic);
    public static final Setting<Translog.Durability> INDEX_TRANSLOG_DURABILITY_SETTING =
        new Setting<>("index.translog.durability", Translog.Durability.REQUEST.name(),
            (value) -> Translog.Durability.valueOf(value.toUpperCase(Locale.ROOT)), Property.Dynamic, Property.IndexScope);
    public static final Setting<Boolean> INDEX_WARMER_ENABLED_SETTING =
        Setting.boolSetting("index.warmer.enabled", true, Property.Dynamic, Property.IndexScope);
    public static final Setting<String> INDEX_CHECK_ON_STARTUP = new Setting<>("index.shard.check_on_startup", "false", (s) -> {
        switch(s) {
            case "false":
            case "true":
            case "fix":
            case "checksum":
                return s;
            default:
                throw new IllegalArgumentException("unknown value for [index.shard.check_on_startup] must be one of [true, false, fix, checksum] but was: " + s);
        }
    }, Property.IndexScope);

    /**
     * Index setting describing the maximum value of from + size on a query.
     * The Default maximum value of from + size on a query is 10,000. This was chosen as
     * a conservative default as it is sure to not cause trouble. Users can
     * certainly profile their cluster and decide to set it to 100,000
     * safely. 1,000,000 is probably way to high for any cluster to set
     * safely.
     */
    public static final Setting<Integer> MAX_RESULT_WINDOW_SETTING =
        Setting.intSetting("index.max_result_window", 10000, 1, Property.Dynamic, Property.IndexScope);
    /**
     * Index setting describing the maximum value of from + size on an individual inner hit definition or
     * top hits aggregation. The default maximum of 100 is defensive for the reason that the number of inner hit responses
     * and number of top hits buckets returned is unbounded. Profile your cluster when increasing this setting.
     */
    public static final Setting<Integer> MAX_INNER_RESULT_WINDOW_SETTING =
        Setting.intSetting("index.max_inner_result_window", 100, 1, Property.Dynamic, Property.IndexScope);

    /**
     * Index setting describing the maximum value of allowed `script_fields`that can be retrieved
     * per search request. The default maximum of 32 is defensive for the reason that retrieving
     * script fields is a costly operation.
     */
    public static final Setting<Integer> MAX_SCRIPT_FIELDS_SETTING =
        Setting.intSetting("index.max_script_fields", 32, 0, Property.Dynamic, Property.IndexScope);

    /**
     * A setting describing the maximum number of tokens that can be
     * produced using _analyze API. The default maximum of 10000 is defensive
     * to prevent generating too many token objects.
     */
    public static final Setting<Integer> MAX_TOKEN_COUNT_SETTING =
        Setting.intSetting("index.analyze.max_token_count", 10000, 1, Property.Dynamic, Property.IndexScope);


    /**
     * A setting describing the maximum number of characters that will be analyzed for a highlight request.
     * This setting is only applicable when highlighting is requested on a text that was indexed without
     * offsets or term vectors.
     * The default maximum of 1M characters is defensive as for highlighting larger texts,
     * indexing with offsets or term vectors is recommended.
     */
    public static final Setting<Integer> MAX_ANALYZED_OFFSET_SETTING =
        Setting.intSetting("index.highlight.max_analyzed_offset", 1000000, 1, Property.Dynamic, Property.IndexScope);


    /**
     * Index setting describing the maximum number of terms that can be used in Terms Query.
     * The default maximum of 65536 terms is defensive, as extra processing and memory is involved
     * for each additional term, and a large number of terms degrade the cluster performance.
     */
    public static final Setting<Integer> MAX_TERMS_COUNT_SETTING =
        Setting.intSetting("index.max_terms_count", 65536, 1, Property.Dynamic, Property.IndexScope);

    /**
     * Index setting describing for NGramTokenizer and NGramTokenFilter
     * the maximum difference between
     * max_gram (maximum length of characters in a gram) and
     * min_gram (minimum length of characters in a gram).
     * The default value is 1 as this is default difference in NGramTokenizer,
     * and is defensive as it prevents generating too many index terms.
     */
    public static final Setting<Integer> MAX_NGRAM_DIFF_SETTING =
        Setting.intSetting("index.max_ngram_diff", 1, 0, Property.Dynamic, Property.IndexScope);

    /**
     * Index setting describing for ShingleTokenFilter
     * the maximum difference between
     * max_shingle_size and min_shingle_size.
     * The default value is 3 is defensive as it prevents generating too many tokens.
     */
    public static final Setting<Integer> MAX_SHINGLE_DIFF_SETTING =
        Setting.intSetting("index.max_shingle_diff", 3, 0, Property.Dynamic, Property.IndexScope);

    /**
     * Index setting describing the maximum value of allowed `docvalue_fields`that can be retrieved
     * per search request. The default maximum of 100 is defensive for the reason that retrieving
     * doc values might incur a per-field per-document seek.
     */
    public static final Setting<Integer> MAX_DOCVALUE_FIELDS_SEARCH_SETTING =
        Setting.intSetting("index.max_docvalue_fields_search", 100, 0, Property.Dynamic, Property.IndexScope);
    /**
     * Index setting describing the maximum size of the rescore window. Defaults to {@link #MAX_RESULT_WINDOW_SETTING}
     * because they both do the same thing: control the size of the heap of hits.
     */
    public static final Setting<Integer> MAX_RESCORE_WINDOW_SETTING =
            Setting.intSetting("index.max_rescore_window", MAX_RESULT_WINDOW_SETTING, 1, Property.Dynamic, Property.IndexScope);
    /**
     * Index setting describing the maximum number of filters clauses that can be used
     * in an adjacency_matrix aggregation. The max number of buckets produced by
     * N filters is (N*N)/2 so a limit of 100 filters is imposed by default.
     */
    public static final Setting<Integer> MAX_ADJACENCY_MATRIX_FILTERS_SETTING =
        Setting.intSetting("index.max_adjacency_matrix_filters", 100, 2, Property.Dynamic, Property.IndexScope);
    public static final TimeValue DEFAULT_REFRESH_INTERVAL = new TimeValue(1, TimeUnit.SECONDS);
    public static final Setting<TimeValue> INDEX_REFRESH_INTERVAL_SETTING =
        Setting.timeSetting("index.refresh_interval", DEFAULT_REFRESH_INTERVAL, new TimeValue(-1, TimeUnit.MILLISECONDS),
            Property.Dynamic, Property.IndexScope);
    public static final Setting<ByteSizeValue> INDEX_TRANSLOG_FLUSH_THRESHOLD_SIZE_SETTING =
        Setting.byteSizeSetting("index.translog.flush_threshold_size", new ByteSizeValue(512, ByteSizeUnit.MB),
            /*
             * An empty translog occupies 55 bytes on disk. If the flush threshold is below this, the flush thread
             * can get stuck in an infinite loop as the shouldPeriodicallyFlush can still be true after flushing.
             * However, small thresholds are useful for testing so we do not add a large lower bound here.
             */
            new ByteSizeValue(Translog.DEFAULT_HEADER_SIZE_IN_BYTES + 1, ByteSizeUnit.BYTES),
            new ByteSizeValue(Long.MAX_VALUE, ByteSizeUnit.BYTES),
            Property.Dynamic, Property.IndexScope);

    /**
     * Controls how long translog files that are no longer needed for persistence reasons
     * will be kept around before being deleted. A longer retention policy is useful to increase
     * the chance of ops based recoveries.
     **/
    public static final Setting<TimeValue> INDEX_TRANSLOG_RETENTION_AGE_SETTING =
        Setting.timeSetting("index.translog.retention.age", TimeValue.timeValueHours(12), TimeValue.timeValueMillis(-1), Property.Dynamic,
            Property.IndexScope);

    /**
     * Controls how many translog files that are no longer needed for persistence reasons
     * will be kept around before being deleted. Keeping more files is useful to increase
     * the chance of ops based recoveries.
     **/
    public static final Setting<ByteSizeValue> INDEX_TRANSLOG_RETENTION_SIZE_SETTING =
        Setting.byteSizeSetting("index.translog.retention.size", new ByteSizeValue(512, ByteSizeUnit.MB), Property.Dynamic,
            Property.IndexScope);

    /**
     * The maximum size of a translog generation. This is independent of the maximum size of
     * translog operations that have not been flushed.
     */
    public static final Setting<ByteSizeValue> INDEX_TRANSLOG_GENERATION_THRESHOLD_SIZE_SETTING =
            Setting.byteSizeSetting(
                    "index.translog.generation_threshold_size",
                    new ByteSizeValue(64, ByteSizeUnit.MB),
                    /*
                     * An empty translog occupies 55 bytes on disk. If the generation threshold is
                     * below this, the flush thread can get stuck in an infinite loop repeatedly
                     * rolling the generation as every new generation will already exceed the
                     * generation threshold. However, small thresholds are useful for testing so we
                     * do not add a large lower bound here.
                     */
                    new ByteSizeValue(Translog.DEFAULT_HEADER_SIZE_IN_BYTES + 1, ByteSizeUnit.BYTES),
                    new ByteSizeValue(Long.MAX_VALUE, ByteSizeUnit.BYTES),
                    Property.Dynamic, Property.IndexScope);

    /**
     * Index setting to enable / disable deletes garbage collection.
     * This setting is realtime updateable
     */
    public static final TimeValue DEFAULT_GC_DELETES = TimeValue.timeValueSeconds(60);
    public static final Setting<TimeValue> INDEX_GC_DELETES_SETTING =
        Setting.timeSetting("index.gc_deletes", DEFAULT_GC_DELETES, new TimeValue(-1, TimeUnit.MILLISECONDS), Property.Dynamic,
            Property.IndexScope);

    /**
     * Specifies if the index should use soft-delete instead of hard-delete for update/delete operations.
     */
    public static final Setting<Boolean> INDEX_SOFT_DELETES_SETTING =
        Setting.boolSetting("index.soft_deletes.enabled", true, Property.IndexScope);

    /**
     * Controls how many soft-deleted documents will be kept around before being merged away. Keeping more deleted
     * documents increases the chance of operation-based recoveries and allows querying a longer history of documents.
     * If soft-deletes is enabled, an engine by default will retain all operations up to the global checkpoint.
     **/
    public static final Setting<Long> INDEX_SOFT_DELETES_RETENTION_OPERATIONS_SETTING =
        Setting.longSetting("index.soft_deletes.retention.operations", 0, 0, Property.IndexScope, Property.Dynamic);

    /**
     * The maximum number of refresh listeners allows on this shard.
     */
    public static final Setting<Integer> MAX_REFRESH_LISTENERS_PER_SHARD = Setting.intSetting("index.max_refresh_listeners", 1000, 0,
            Property.Dynamic, Property.IndexScope);

    /**
     * The maximum number of slices allowed in a scroll request
     */
    public static final Setting<Integer> MAX_SLICES_PER_SCROLL = Setting.intSetting("index.max_slices_per_scroll",
        1024, 1, Property.Dynamic, Property.IndexScope);

    /**
     * The maximum length of regex string allowed in a regexp query.
     */
    public static final Setting<Integer> MAX_REGEX_LENGTH_SETTING = Setting.intSetting("index.max_regex_length",
        1000, 1, Property.Dynamic, Property.IndexScope);

    public static final Setting<String> DEFAULT_PIPELINE =
       new Setting<>("index.default_pipeline", IngestService.NOOP_PIPELINE_NAME, s -> {
           if (s == null || s.isEmpty()) {
               throw new IllegalArgumentException("Value for [index.default_pipeline] must be a non-empty string.");
           }
        return s;
       }, Property.Dynamic, Property.IndexScope);

    private final Index index;
    private final Version version;
    private final Logger logger;
    private final String nodeName;
    private final Settings nodeSettings;
    private final int numberOfShards;
    // volatile fields are updated via #updateIndexMetaData(IndexMetaData) under lock
    private volatile Settings settings;
    private volatile IndexMetaData indexMetaData;
    private volatile List<String> defaultFields;
    private final boolean queryStringLenient;
    private final boolean queryStringAnalyzeWildcard;
    private final boolean queryStringAllowLeadingWildcard;
    private final boolean defaultAllowUnmappedFields;
    private volatile Translog.Durability durability;
    private final TimeValue syncInterval;
    private volatile TimeValue refreshInterval;
    private volatile ByteSizeValue flushThresholdSize;
    private volatile TimeValue translogRetentionAge;
    private volatile ByteSizeValue translogRetentionSize;
    private volatile ByteSizeValue generationThresholdSize;
    private final MergeSchedulerConfig mergeSchedulerConfig;
    private final MergePolicyConfig mergePolicyConfig;
    private final IndexSortConfig indexSortConfig;
    private final IndexScopedSettings scopedSettings;
    private long gcDeletesInMillis = DEFAULT_GC_DELETES.millis();
    private final boolean softDeleteEnabled;
    private volatile long softDeleteRetentionOperations;
    private volatile boolean warmerEnabled;
    private volatile int maxResultWindow;
    private volatile int maxInnerResultWindow;
    private volatile int maxAdjacencyMatrixFilters;
    private volatile int maxRescoreWindow;
    private volatile int maxDocvalueFields;
    private volatile int maxScriptFields;
    private volatile int maxTokenCount;
    private volatile int maxNgramDiff;
    private volatile int maxShingleDiff;
    private volatile TimeValue searchIdleAfter;
    private volatile int maxAnalyzedOffset;
    private volatile int maxTermsCount;
    private volatile String defaultPipeline;

    /**
     * The maximum number of refresh listeners allows on this shard.
     */
    private volatile int maxRefreshListeners;
    /**
     * The maximum number of slices allowed in a scroll request.
     */
    private volatile int maxSlicesPerScroll;

    /**
     * The maximum length of regex string allowed in a regexp query.
     */
    private volatile int maxRegexLength;

    /**
     * Returns the default search fields for this index.
     */
    public List<String> getDefaultFields() {
        return defaultFields;
    }

    private void setDefaultFields(List<String> defaultFields) {
        this.defaultFields = defaultFields;
    }

    /**
     * Returns <code>true</code> if query string parsing should be lenient. The default is <code>false</code>
     */
    public boolean isQueryStringLenient() {
        return queryStringLenient;
    }

    /**
     * Returns <code>true</code> if the query string should analyze wildcards. The default is <code>false</code>
     */
    public boolean isQueryStringAnalyzeWildcard() {
        return queryStringAnalyzeWildcard;
    }

    /**
     * Returns <code>true</code> if the query string parser should allow leading wildcards. The default is <code>true</code>
     */
    public boolean isQueryStringAllowLeadingWildcard() {
        return queryStringAllowLeadingWildcard;
    }

    /**
     * Returns <code>true</code> if queries should be lenient about unmapped fields. The default is <code>true</code>
     */
    public boolean isDefaultAllowUnmappedFields() {
        return defaultAllowUnmappedFields;
    }

    /**
     * Creates a new {@link IndexSettings} instance. The given node settings will be merged with the settings in the metadata
     * while index level settings will overwrite node settings.
     *
     * @param indexMetaData the index metadata this settings object is associated with
     * @param nodeSettings the nodes settings this index is allocated on.
     */
    public IndexSettings(final IndexMetaData indexMetaData, final Settings nodeSettings) {
        this(indexMetaData, nodeSettings, IndexScopedSettings.DEFAULT_SCOPED_SETTINGS);
    }

    /**
     * Creates a new {@link IndexSettings} instance. The given node settings will be merged with the settings in the metadata
     * while index level settings will overwrite node settings.
     *
     * @param indexMetaData the index metadata this settings object is associated with
     * @param nodeSettings the nodes settings this index is allocated on.
     */
    public IndexSettings(final IndexMetaData indexMetaData, final Settings nodeSettings, IndexScopedSettings indexScopedSettings) {
        scopedSettings = indexScopedSettings.copy(nodeSettings, indexMetaData);
        this.nodeSettings = nodeSettings;
        this.settings = Settings.builder().put(nodeSettings).put(indexMetaData.getSettings()).build();
        this.index = indexMetaData.getIndex();
        version = Version.indexCreated(settings);
        logger = Loggers.getLogger(getClass(), settings, index);
        nodeName = Node.NODE_NAME_SETTING.get(settings);
        this.indexMetaData = indexMetaData;
        numberOfShards = settings.getAsInt(IndexMetaData.SETTING_NUMBER_OF_SHARDS, null);

        this.queryStringLenient = QUERY_STRING_LENIENT_SETTING.get(settings);
        this.queryStringAnalyzeWildcard = QUERY_STRING_ANALYZE_WILDCARD.get(nodeSettings);
        this.queryStringAllowLeadingWildcard = QUERY_STRING_ALLOW_LEADING_WILDCARD.get(nodeSettings);
        this.defaultAllowUnmappedFields = scopedSettings.get(ALLOW_UNMAPPED);
        this.durability = scopedSettings.get(INDEX_TRANSLOG_DURABILITY_SETTING);
        defaultFields = scopedSettings.get(DEFAULT_FIELD_SETTING);
        syncInterval = INDEX_TRANSLOG_SYNC_INTERVAL_SETTING.get(settings);
        refreshInterval = scopedSettings.get(INDEX_REFRESH_INTERVAL_SETTING);
        flushThresholdSize = scopedSettings.get(INDEX_TRANSLOG_FLUSH_THRESHOLD_SIZE_SETTING);
        translogRetentionAge = scopedSettings.get(INDEX_TRANSLOG_RETENTION_AGE_SETTING);
        translogRetentionSize = scopedSettings.get(INDEX_TRANSLOG_RETENTION_SIZE_SETTING);
        generationThresholdSize = scopedSettings.get(INDEX_TRANSLOG_GENERATION_THRESHOLD_SIZE_SETTING);
        mergeSchedulerConfig = new MergeSchedulerConfig(this);
        gcDeletesInMillis = scopedSettings.get(INDEX_GC_DELETES_SETTING).getMillis();
        softDeleteEnabled = version.onOrAfter(Version.V_6_5_0) && scopedSettings.get(INDEX_SOFT_DELETES_SETTING);
        softDeleteRetentionOperations = scopedSettings.get(INDEX_SOFT_DELETES_RETENTION_OPERATIONS_SETTING);
        warmerEnabled = scopedSettings.get(INDEX_WARMER_ENABLED_SETTING);
        maxResultWindow = scopedSettings.get(MAX_RESULT_WINDOW_SETTING);
        maxInnerResultWindow = scopedSettings.get(MAX_INNER_RESULT_WINDOW_SETTING);
        maxAdjacencyMatrixFilters = scopedSettings.get(MAX_ADJACENCY_MATRIX_FILTERS_SETTING);
        maxRescoreWindow = scopedSettings.get(MAX_RESCORE_WINDOW_SETTING);
        maxDocvalueFields = scopedSettings.get(MAX_DOCVALUE_FIELDS_SEARCH_SETTING);
        maxScriptFields = scopedSettings.get(MAX_SCRIPT_FIELDS_SETTING);
        maxTokenCount = scopedSettings.get(MAX_TOKEN_COUNT_SETTING);
        maxNgramDiff = scopedSettings.get(MAX_NGRAM_DIFF_SETTING);
        maxShingleDiff = scopedSettings.get(MAX_SHINGLE_DIFF_SETTING);
        maxRefreshListeners = scopedSettings.get(MAX_REFRESH_LISTENERS_PER_SHARD);
        maxSlicesPerScroll = scopedSettings.get(MAX_SLICES_PER_SCROLL);
        maxAnalyzedOffset = scopedSettings.get(MAX_ANALYZED_OFFSET_SETTING);
        maxTermsCount = scopedSettings.get(MAX_TERMS_COUNT_SETTING);
        maxRegexLength = scopedSettings.get(MAX_REGEX_LENGTH_SETTING);
        this.mergePolicyConfig = new MergePolicyConfig(logger, this);
        this.indexSortConfig = new IndexSortConfig(this);
        searchIdleAfter = scopedSettings.get(INDEX_SEARCH_IDLE_AFTER);
        defaultPipeline = scopedSettings.get(DEFAULT_PIPELINE);

        scopedSettings.addSettingsUpdateConsumer(MergePolicyConfig.INDEX_COMPOUND_FORMAT_SETTING, mergePolicyConfig::setNoCFSRatio);
        scopedSettings.addSettingsUpdateConsumer(MergePolicyConfig.INDEX_MERGE_POLICY_EXPUNGE_DELETES_ALLOWED_SETTING, mergePolicyConfig::setExpungeDeletesAllowed);
        scopedSettings.addSettingsUpdateConsumer(MergePolicyConfig.INDEX_MERGE_POLICY_FLOOR_SEGMENT_SETTING, mergePolicyConfig::setFloorSegmentSetting);
        scopedSettings.addSettingsUpdateConsumer(MergePolicyConfig.INDEX_MERGE_POLICY_MAX_MERGE_AT_ONCE_SETTING, mergePolicyConfig::setMaxMergesAtOnce);
        scopedSettings.addSettingsUpdateConsumer(MergePolicyConfig.INDEX_MERGE_POLICY_MAX_MERGE_AT_ONCE_EXPLICIT_SETTING, mergePolicyConfig::setMaxMergesAtOnceExplicit);
        scopedSettings.addSettingsUpdateConsumer(MergePolicyConfig.INDEX_MERGE_POLICY_MAX_MERGED_SEGMENT_SETTING, mergePolicyConfig::setMaxMergedSegment);
        scopedSettings.addSettingsUpdateConsumer(MergePolicyConfig.INDEX_MERGE_POLICY_SEGMENTS_PER_TIER_SETTING, mergePolicyConfig::setSegmentsPerTier);

        scopedSettings.addSettingsUpdateConsumer(MergeSchedulerConfig.MAX_THREAD_COUNT_SETTING, MergeSchedulerConfig.MAX_MERGE_COUNT_SETTING,
            mergeSchedulerConfig::setMaxThreadAndMergeCount);
        scopedSettings.addSettingsUpdateConsumer(MergeSchedulerConfig.AUTO_THROTTLE_SETTING, mergeSchedulerConfig::setAutoThrottle);
        scopedSettings.addSettingsUpdateConsumer(INDEX_TRANSLOG_DURABILITY_SETTING, this::setTranslogDurability);
        scopedSettings.addSettingsUpdateConsumer(MAX_RESULT_WINDOW_SETTING, this::setMaxResultWindow);
        scopedSettings.addSettingsUpdateConsumer(MAX_INNER_RESULT_WINDOW_SETTING, this::setMaxInnerResultWindow);
        scopedSettings.addSettingsUpdateConsumer(MAX_ADJACENCY_MATRIX_FILTERS_SETTING, this::setMaxAdjacencyMatrixFilters);
        scopedSettings.addSettingsUpdateConsumer(MAX_RESCORE_WINDOW_SETTING, this::setMaxRescoreWindow);
        scopedSettings.addSettingsUpdateConsumer(MAX_DOCVALUE_FIELDS_SEARCH_SETTING, this::setMaxDocvalueFields);
        scopedSettings.addSettingsUpdateConsumer(MAX_SCRIPT_FIELDS_SETTING, this::setMaxScriptFields);
        scopedSettings.addSettingsUpdateConsumer(MAX_TOKEN_COUNT_SETTING, this::setMaxTokenCount);
        scopedSettings.addSettingsUpdateConsumer(MAX_NGRAM_DIFF_SETTING, this::setMaxNgramDiff);
        scopedSettings.addSettingsUpdateConsumer(MAX_SHINGLE_DIFF_SETTING, this::setMaxShingleDiff);
        scopedSettings.addSettingsUpdateConsumer(INDEX_WARMER_ENABLED_SETTING, this::setEnableWarmer);
        scopedSettings.addSettingsUpdateConsumer(INDEX_GC_DELETES_SETTING, this::setGCDeletes);
        scopedSettings.addSettingsUpdateConsumer(INDEX_TRANSLOG_FLUSH_THRESHOLD_SIZE_SETTING, this::setTranslogFlushThresholdSize);
        scopedSettings.addSettingsUpdateConsumer(
                INDEX_TRANSLOG_GENERATION_THRESHOLD_SIZE_SETTING,
                this::setGenerationThresholdSize);
        scopedSettings.addSettingsUpdateConsumer(INDEX_TRANSLOG_RETENTION_AGE_SETTING, this::setTranslogRetentionAge);
        scopedSettings.addSettingsUpdateConsumer(INDEX_TRANSLOG_RETENTION_SIZE_SETTING, this::setTranslogRetentionSize);
        scopedSettings.addSettingsUpdateConsumer(INDEX_REFRESH_INTERVAL_SETTING, this::setRefreshInterval);
        scopedSettings.addSettingsUpdateConsumer(MAX_REFRESH_LISTENERS_PER_SHARD, this::setMaxRefreshListeners);
        scopedSettings.addSettingsUpdateConsumer(MAX_ANALYZED_OFFSET_SETTING, this::setHighlightMaxAnalyzedOffset);
        scopedSettings.addSettingsUpdateConsumer(MAX_TERMS_COUNT_SETTING, this::setMaxTermsCount);
        scopedSettings.addSettingsUpdateConsumer(MAX_SLICES_PER_SCROLL, this::setMaxSlicesPerScroll);
        scopedSettings.addSettingsUpdateConsumer(DEFAULT_FIELD_SETTING, this::setDefaultFields);
        scopedSettings.addSettingsUpdateConsumer(INDEX_SEARCH_IDLE_AFTER, this::setSearchIdleAfter);
        scopedSettings.addSettingsUpdateConsumer(MAX_REGEX_LENGTH_SETTING, this::setMaxRegexLength);
<<<<<<< HEAD
        scopedSettings.addSettingsUpdateConsumer(INDEX_SOFT_DELETES_RETENTION_OPERATIONS_SETTING, this::setSoftDeleteRetentionOperations);
=======
        scopedSettings.addSettingsUpdateConsumer(DEFAULT_PIPELINE, this::setDefaultPipeline);
>>>>>>> 9dcf3f5a
    }

    private void setSearchIdleAfter(TimeValue searchIdleAfter) { this.searchIdleAfter = searchIdleAfter; }

    private void setTranslogFlushThresholdSize(ByteSizeValue byteSizeValue) {
        this.flushThresholdSize = byteSizeValue;
    }

    private void setTranslogRetentionSize(ByteSizeValue byteSizeValue) {
        this.translogRetentionSize = byteSizeValue;
    }

    private void setTranslogRetentionAge(TimeValue age) {
        this.translogRetentionAge = age;
    }

    private void setGenerationThresholdSize(final ByteSizeValue generationThresholdSize) {
        this.generationThresholdSize = generationThresholdSize;
    }

    private void setGCDeletes(TimeValue timeValue) {
        this.gcDeletesInMillis = timeValue.getMillis();
    }

    private void setRefreshInterval(TimeValue timeValue) {
        this.refreshInterval = timeValue;
    }

    /**
     * Returns the settings for this index. These settings contain the node and index level settings where
     * settings that are specified on both index and node level are overwritten by the index settings.
     */
    public Settings getSettings() { return settings; }

    /**
     * Returns the index this settings object belongs to
     */
    public Index getIndex() {
        return index;
    }

    /**
     * Returns the indexes UUID
     */
    public String getUUID() {
        return getIndex().getUUID();
    }

    /**
     * Returns <code>true</code> if the index has a custom data path
     */
    public boolean hasCustomDataPath() {
        return customDataPath() != null;
    }

    /**
     * Returns the customDataPath for this index, if configured. <code>null</code> o.w.
     */
    public String customDataPath() {
        return settings.get(IndexMetaData.SETTING_DATA_PATH);
    }

    /**
     * Returns the version the index was created on.
     * @see Version#indexCreated(Settings)
     */
    public Version getIndexVersionCreated() {
        return version;
    }

    /**
     * Returns the current node name
     */
    public String getNodeName() {
        return nodeName;
    }

    /**
     * Returns the current IndexMetaData for this index
     */
    public IndexMetaData getIndexMetaData() {
        return indexMetaData;
    }

    /**
     * Returns the number of shards this index has.
     */
    public int getNumberOfShards() { return numberOfShards; }

    /**
     * Returns the number of replicas this index has.
     */
    public int getNumberOfReplicas() { return settings.getAsInt(IndexMetaData.SETTING_NUMBER_OF_REPLICAS, null); }

    /**
     * Returns the node settings. The settings returned from {@link #getSettings()} are a merged version of the
     * index settings and the node settings where node settings are overwritten by index settings.
     */
    public Settings getNodeSettings() {
        return nodeSettings;
    }

    /**
     * Updates the settings and index metadata and notifies all registered settings consumers with the new settings iff at least one setting has changed.
     *
     * @return <code>true</code> iff any setting has been updated otherwise <code>false</code>.
     */
    public synchronized boolean updateIndexMetaData(IndexMetaData indexMetaData) {
        final Settings newSettings = indexMetaData.getSettings();
        if (version.equals(Version.indexCreated(newSettings)) == false) {
            throw new IllegalArgumentException("version mismatch on settings update expected: " + version + " but was: " + Version.indexCreated(newSettings));
        }
        final String newUUID = newSettings.get(IndexMetaData.SETTING_INDEX_UUID, IndexMetaData.INDEX_UUID_NA_VALUE);
        if (newUUID.equals(getUUID()) == false) {
            throw new IllegalArgumentException("uuid mismatch on settings update expected: " + getUUID() + " but was: " + newUUID);
        }
        this.indexMetaData = indexMetaData;
        final Settings existingSettings = this.settings;
        if (existingSettings.filter(IndexScopedSettings.INDEX_SETTINGS_KEY_PREDICATE)
            .equals(newSettings.filter(IndexScopedSettings.INDEX_SETTINGS_KEY_PREDICATE))) {
            // nothing to update, same settings
            return false;
        }
        scopedSettings.applySettings(newSettings);
        this.settings = Settings.builder().put(nodeSettings).put(newSettings).build();
        return true;
    }

    /**
     * Returns the translog durability for this index.
     */
    public Translog.Durability getTranslogDurability() {
        return durability;
    }

    private void setTranslogDurability(Translog.Durability durability) {
        this.durability = durability;
    }

    /**
     * Returns true if index warmers are enabled, otherwise <code>false</code>
     */
    public boolean isWarmerEnabled() {
        return warmerEnabled;
    }

    private void setEnableWarmer(boolean enableWarmer) {
        this.warmerEnabled = enableWarmer;
    }

    /**
     * Returns the translog sync interval. This is the interval in which the transaction log is asynchronously fsynced unless
     * the transaction log is fsyncing on every operations
     */
    public TimeValue getTranslogSyncInterval() {
        return syncInterval;
    }

    /**
     * Returns this interval in which the shards of this index are asynchronously refreshed. {@code -1} means async refresh is disabled.
     */
    public TimeValue getRefreshInterval() {
        return refreshInterval;
    }

    /**
     * Returns the transaction log threshold size when to forcefully flush the index and clear the transaction log.
     */
    public ByteSizeValue getFlushThresholdSize() { return flushThresholdSize; }

    /**
     * Returns the transaction log retention size which controls how much of the translog is kept around to allow for ops based recoveries
     */
    public ByteSizeValue getTranslogRetentionSize() { return translogRetentionSize; }

    /**
     * Returns the transaction log retention age which controls the maximum age (time from creation) that translog files will be kept around
     */
    public TimeValue getTranslogRetentionAge() { return translogRetentionAge; }

    /**
     * Returns the generation threshold size. As sequence numbers can cause multiple generations to
     * be preserved for rollback purposes, we want to keep the size of individual generations from
     * growing too large to avoid excessive disk space consumption. Therefore, the translog is
     * automatically rolled to a new generation when the current generation exceeds this generation
     * threshold size.
     *
     * @return the generation threshold size
     */
    public ByteSizeValue getGenerationThresholdSize() {
        return generationThresholdSize;
    }

    /**
     * Returns the {@link MergeSchedulerConfig}
     */
    public MergeSchedulerConfig getMergeSchedulerConfig() { return mergeSchedulerConfig; }

    /**
     * Returns the max result window for search requests, describing the maximum value of from + size on a query.
     */
    public int getMaxResultWindow() {
        return this.maxResultWindow;
    }

    private void setMaxResultWindow(int maxResultWindow) {
        this.maxResultWindow = maxResultWindow;
    }

    /**
     * Returns the max result window for an individual inner hit definition or top hits aggregation.
     */
    public int getMaxInnerResultWindow() {
        return maxInnerResultWindow;
    }

    private void setMaxInnerResultWindow(int maxInnerResultWindow) {
        this.maxInnerResultWindow = maxInnerResultWindow;
    }

    /**
     * Returns the max number of filters in adjacency_matrix aggregation search requests
     */
    public int getMaxAdjacencyMatrixFilters() {
        return this.maxAdjacencyMatrixFilters;
    }

    private void setMaxAdjacencyMatrixFilters(int maxAdjacencyFilters) {
        this.maxAdjacencyMatrixFilters = maxAdjacencyFilters;
    }

    /**
     * Returns the maximum rescore window for search requests.
     */
    public int getMaxRescoreWindow() {
        return maxRescoreWindow;
    }

    private void setMaxRescoreWindow(int maxRescoreWindow) {
        this.maxRescoreWindow = maxRescoreWindow;
    }

    /**
     * Returns the maximum number of allowed docvalue_fields to retrieve in a search request
     */
    public int getMaxDocvalueFields() {
        return this.maxDocvalueFields;
    }

    private void setMaxDocvalueFields(int maxDocvalueFields) {
        this.maxDocvalueFields = maxDocvalueFields;
    }

    /**
     * Returns the maximum number of tokens that can be produced
     */
    public int getMaxTokenCount() {
        return maxTokenCount;
    }

    private void setMaxTokenCount(int maxTokenCount) {
        this.maxTokenCount = maxTokenCount;
    }


    /**
     * Returns the maximum allowed difference between max and min length of ngram
     */
    public int getMaxNgramDiff() { return this.maxNgramDiff; }

    private void setMaxNgramDiff(int maxNgramDiff) { this.maxNgramDiff = maxNgramDiff; }

    /**
     * Returns the maximum allowed difference between max and min shingle_size
     */
    public int getMaxShingleDiff() { return this.maxShingleDiff; }

    private void setMaxShingleDiff(int maxShingleDiff) { this.maxShingleDiff = maxShingleDiff; }

    /**
     *  Returns the maximum number of chars that will be analyzed in a highlight request
     */
    public int getHighlightMaxAnalyzedOffset() { return this.maxAnalyzedOffset; }

    private void setHighlightMaxAnalyzedOffset(int maxAnalyzedOffset) { this.maxAnalyzedOffset = maxAnalyzedOffset; }

    /**
     *  Returns the maximum number of terms that can be used in a Terms Query request
     */
    public int getMaxTermsCount() { return this.maxTermsCount; }

    private void setMaxTermsCount (int maxTermsCount) { this.maxTermsCount = maxTermsCount; }

    /**
     * Returns the maximum number of allowed script_fields to retrieve in a search request
     */
    public int getMaxScriptFields() {
        return this.maxScriptFields;
    }

    private void setMaxScriptFields(int maxScriptFields) {
        this.maxScriptFields = maxScriptFields;
    }

    /**
     * Returns the GC deletes cycle in milliseconds.
     */
    public long getGcDeletesInMillis() {
        return gcDeletesInMillis;
    }

    /**
     * Returns the merge policy that should be used for this index.
     */
    public MergePolicy getMergePolicy() {
        return mergePolicyConfig.getMergePolicy();
    }

    public <T> T getValue(Setting<T> setting) {
        return scopedSettings.get(setting);
    }

    /**
     * The maximum number of refresh listeners allows on this shard.
     */
    public int getMaxRefreshListeners() {
        return maxRefreshListeners;
    }

    private void setMaxRefreshListeners(int maxRefreshListeners) {
        this.maxRefreshListeners = maxRefreshListeners;
    }

    /**
     * The maximum number of slices allowed in a scroll request.
     */
    public int getMaxSlicesPerScroll() {
        return maxSlicesPerScroll;
    }

    private void setMaxSlicesPerScroll(int value) {
        this.maxSlicesPerScroll = value;
    }

    /**
     * The maximum length of regex string allowed in a regexp query.
     */
    public int getMaxRegexLength() {
        return maxRegexLength;
    }

    private void setMaxRegexLength(int maxRegexLength) {
        this.maxRegexLength = maxRegexLength;
    }

    /**
     * Returns the index sort config that should be used for this index.
     */
    public IndexSortConfig getIndexSortConfig() {
        return indexSortConfig;
    }

    public IndexScopedSettings getScopedSettings() { return scopedSettings;}

    /**
     * Returns true iff the refresh setting exists or in other words is explicitly set.
     */
    public boolean isExplicitRefresh() {
        return INDEX_REFRESH_INTERVAL_SETTING.exists(settings);
    }

    /**
     * Returns the time that an index shard becomes search idle unless it's accessed in between
     */
    public TimeValue getSearchIdleAfter() { return searchIdleAfter; }

<<<<<<< HEAD
    /**
     * Returns <code>true</code> if soft-delete is enabled.
     */
    public boolean isSoftDeleteEnabled() {
        return softDeleteEnabled;
    }

    private void setSoftDeleteRetentionOperations(long ops) {
        this.softDeleteRetentionOperations = ops;
    }

    /**
     * Returns the number of extra operations (i.e. soft-deleted documents) to be kept for recoveries and history purpose.
     */
    public long getSoftDeleteRetentionOperations() {
        return this.softDeleteRetentionOperations;
=======
    public String getDefaultPipeline() {
        return defaultPipeline;
    }

    public void setDefaultPipeline(String defaultPipeline) {
        this.defaultPipeline = defaultPipeline;
>>>>>>> 9dcf3f5a
    }
}<|MERGE_RESOLUTION|>--- conflicted
+++ resolved
@@ -476,11 +476,8 @@
         scopedSettings.addSettingsUpdateConsumer(DEFAULT_FIELD_SETTING, this::setDefaultFields);
         scopedSettings.addSettingsUpdateConsumer(INDEX_SEARCH_IDLE_AFTER, this::setSearchIdleAfter);
         scopedSettings.addSettingsUpdateConsumer(MAX_REGEX_LENGTH_SETTING, this::setMaxRegexLength);
-<<<<<<< HEAD
+        scopedSettings.addSettingsUpdateConsumer(DEFAULT_PIPELINE, this::setDefaultPipeline);
         scopedSettings.addSettingsUpdateConsumer(INDEX_SOFT_DELETES_RETENTION_OPERATIONS_SETTING, this::setSoftDeleteRetentionOperations);
-=======
-        scopedSettings.addSettingsUpdateConsumer(DEFAULT_PIPELINE, this::setDefaultPipeline);
->>>>>>> 9dcf3f5a
     }
 
     private void setSearchIdleAfter(TimeValue searchIdleAfter) { this.searchIdleAfter = searchIdleAfter; }
@@ -857,7 +854,14 @@
      */
     public TimeValue getSearchIdleAfter() { return searchIdleAfter; }
 
-<<<<<<< HEAD
+    public String getDefaultPipeline() {
+        return defaultPipeline;
+    }
+
+    public void setDefaultPipeline(String defaultPipeline) {
+        this.defaultPipeline = defaultPipeline;
+    }
+
     /**
      * Returns <code>true</code> if soft-delete is enabled.
      */
@@ -874,13 +878,5 @@
      */
     public long getSoftDeleteRetentionOperations() {
         return this.softDeleteRetentionOperations;
-=======
-    public String getDefaultPipeline() {
-        return defaultPipeline;
-    }
-
-    public void setDefaultPipeline(String defaultPipeline) {
-        this.defaultPipeline = defaultPipeline;
->>>>>>> 9dcf3f5a
     }
 }