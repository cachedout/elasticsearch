/*
 * Licensed to Elasticsearch under one or more contributor
 * license agreements. See the NOTICE file distributed with
 * this work for additional information regarding copyright
 * ownership. Elasticsearch licenses this file to you under
 * the Apache License, Version 2.0 (the "License"); you may
 * not use this file except in compliance with the License.
 * You may obtain a copy of the License at
 *
 *    http://www.apache.org/licenses/LICENSE-2.0
 *
 * Unless required by applicable law or agreed to in writing,
 * software distributed under the License is distributed on an
 * "AS IS" BASIS, WITHOUT WARRANTIES OR CONDITIONS OF ANY
 * KIND, either express or implied.  See the License for the
 * specific language governing permissions and limitations
 * under the License.
 */

package org.elasticsearch.action.admin.indices.mapping.get;

import org.elasticsearch.action.ActionResponse;
import org.elasticsearch.common.ParseField;
import org.elasticsearch.common.bytes.BytesArray;
import org.elasticsearch.common.bytes.BytesReference;
import org.elasticsearch.common.io.stream.StreamInput;
import org.elasticsearch.common.io.stream.StreamOutput;
import org.elasticsearch.common.xcontent.ConstructingObjectParser;
import org.elasticsearch.common.xcontent.ObjectParser;
import org.elasticsearch.common.xcontent.ToXContentFragment;
import org.elasticsearch.common.xcontent.ToXContentObject;
import org.elasticsearch.common.xcontent.XContentBuilder;
import org.elasticsearch.common.xcontent.XContentHelper;
import org.elasticsearch.common.xcontent.XContentParser;
import org.elasticsearch.common.xcontent.XContentType;
import org.elasticsearch.index.mapper.Mapper;
import org.elasticsearch.index.mapper.MapperService;
import org.elasticsearch.rest.BaseRestHandler;

import java.io.IOException;
import java.io.InputStream;
import java.util.HashMap;
import java.util.Map;
import java.util.Objects;

import static java.util.Collections.emptyMap;
import static java.util.Collections.unmodifiableMap;
import static org.elasticsearch.common.xcontent.ConstructingObjectParser.optionalConstructorArg;
import static org.elasticsearch.common.xcontent.XContentFactory.jsonBuilder;
import static org.elasticsearch.common.xcontent.XContentParserUtils.ensureExpectedToken;
import static org.elasticsearch.rest.BaseRestHandler.DEFAULT_INCLUDE_TYPE_NAME_POLICY;

/** Response object for {@link GetFieldMappingsRequest} API */
public class GetFieldMappingsResponse extends ActionResponse implements ToXContentObject {

    private static final ParseField MAPPINGS = new ParseField("mappings");

    private static final ObjectParser<Map<String, Map<String, FieldMappingMetaData>>, String> PARSER =
        new ObjectParser<>(MAPPINGS.getPreferredName(), true, HashMap::new);

    static {
        PARSER.declareField((p, typeMappings, index) -> {
            p.nextToken();
            while (p.currentToken() == XContentParser.Token.FIELD_NAME) {
                final String typeName = p.currentName();

                if (p.nextToken() == XContentParser.Token.START_OBJECT) {
                    final Map<String, FieldMappingMetaData> typeMapping = new HashMap<>();
                    typeMappings.put(typeName, typeMapping);

                    while (p.nextToken() == XContentParser.Token.FIELD_NAME) {
                        final String fieldName = p.currentName();
                        final FieldMappingMetaData fieldMappingMetaData = FieldMappingMetaData.fromXContent(p);
                        typeMapping.put(fieldName, fieldMappingMetaData);
                    }
                } else {
                    p.skipChildren();
                }
                p.nextToken();
            }
        }, MAPPINGS, ObjectParser.ValueType.OBJECT);
    }

    private Map<String, Map<String, Map<String, FieldMappingMetaData>>> mappings = emptyMap();

    GetFieldMappingsResponse(Map<String, Map<String, Map<String, FieldMappingMetaData>>> mappings) {
        this.mappings = mappings;
    }

    GetFieldMappingsResponse() {
    }

    /** returns the retrieved field mapping. The return map keys are index, type, field (as specified in the request). */
    public Map<String, Map<String, Map<String, FieldMappingMetaData>>> mappings() {
        return mappings;
    }

    /**
     * Returns the mappings of a specific field.
     *
     * @param field field name as specified in the {@link GetFieldMappingsRequest}
     * @return FieldMappingMetaData for the requested field or null if not found.
     */
    public FieldMappingMetaData fieldMappings(String index, String type, String field) {
        Map<String, Map<String, FieldMappingMetaData>> indexMapping = mappings.get(index);
        if (indexMapping == null) {
            return null;
        }
        Map<String, FieldMappingMetaData> typeMapping = indexMapping.get(type);
        if (typeMapping == null) {
            return null;
        }
        return typeMapping.get(field);
    }

    @Override
    public XContentBuilder toXContent(XContentBuilder builder, Params params) throws IOException {
<<<<<<< HEAD
        boolean includeTypeName = params.paramAsBoolean(BaseRestHandler.INCLUDE_TYPE_NAME_PARAMETER, true);
=======
        boolean includeTypeName = params.paramAsBoolean(BaseRestHandler.INCLUDE_TYPE_NAME_PARAMETER,
            DEFAULT_INCLUDE_TYPE_NAME_POLICY);
>>>>>>> d48cbde9

        builder.startObject();
        for (Map.Entry<String, Map<String, Map<String, FieldMappingMetaData>>> indexEntry : mappings.entrySet()) {
            builder.startObject(indexEntry.getKey());
            builder.startObject(MAPPINGS.getPreferredName());

            if (includeTypeName == false) {
                Map<String, FieldMappingMetaData> mappings = null;
                for (Map.Entry<String, Map<String, FieldMappingMetaData>> typeEntry : indexEntry.getValue().entrySet()) {
                    if (typeEntry.getKey().equals(MapperService.DEFAULT_MAPPING) == false) {
                        assert mappings == null;
                        mappings = typeEntry.getValue();
                    }
                }
                if (mappings != null) {
                    addFieldMappingsToBuilder(builder, params, mappings);
                }
            } else {
                for (Map.Entry<String, Map<String, FieldMappingMetaData>> typeEntry : indexEntry.getValue().entrySet()) {
                    builder.startObject(typeEntry.getKey());
                    addFieldMappingsToBuilder(builder, params, typeEntry.getValue());
                    builder.endObject();
                }
            }

            builder.endObject();
            builder.endObject();
        }
        builder.endObject();
        return builder;
    }

    private void addFieldMappingsToBuilder(XContentBuilder builder,
                                           Params params,
                                           Map<String, FieldMappingMetaData> mappings) throws IOException {
        for (Map.Entry<String, FieldMappingMetaData> fieldEntry : mappings.entrySet()) {
            builder.startObject(fieldEntry.getKey());
            fieldEntry.getValue().toXContent(builder, params);
            builder.endObject();
        }
    }

    public static GetFieldMappingsResponse fromXContent(XContentParser parser) throws IOException {
        ensureExpectedToken(XContentParser.Token.START_OBJECT, parser.nextToken(), parser::getTokenLocation);

        final Map<String, Map<String, Map<String, FieldMappingMetaData>>> mappings = new HashMap<>();
        if (parser.nextToken() == XContentParser.Token.FIELD_NAME) {
            while (parser.currentToken() == XContentParser.Token.FIELD_NAME) {
                final String index = parser.currentName();

                final Map<String, Map<String, FieldMappingMetaData>> typeMappings = PARSER.parse(parser, index);
                mappings.put(index, typeMappings);

                parser.nextToken();
            }
        }

        return new GetFieldMappingsResponse(mappings);
    }

    public static class FieldMappingMetaData implements ToXContentFragment {
        public static final FieldMappingMetaData NULL = new FieldMappingMetaData("", BytesArray.EMPTY);

        private static final ParseField FULL_NAME = new ParseField("full_name");
        private static final ParseField MAPPING = new ParseField("mapping");

        private static final ConstructingObjectParser<FieldMappingMetaData, String> PARSER =
            new ConstructingObjectParser<>("field_mapping_meta_data", true,
                a -> new FieldMappingMetaData((String)a[0], (BytesReference)a[1])
            );

        static {
            PARSER.declareField(optionalConstructorArg(),
                (p, c) -> p.text(), FULL_NAME, ObjectParser.ValueType.STRING);
            PARSER.declareField(optionalConstructorArg(),
                (p, c) -> {
                    final XContentBuilder jsonBuilder = jsonBuilder().copyCurrentStructure(p);
                    final BytesReference bytes = BytesReference.bytes(jsonBuilder);
                    return bytes;
                }, MAPPING, ObjectParser.ValueType.OBJECT);
        }

        private String fullName;
        private BytesReference source;

        public FieldMappingMetaData(String fullName, BytesReference source) {
            this.fullName = fullName;
            this.source = source;
        }

        public String fullName() {
            return fullName;
        }

        /** Returns the mappings as a map. Note that the returned map has a single key which is always the field's {@link Mapper#name}. */
        public Map<String, Object> sourceAsMap() {
            return XContentHelper.convertToMap(source, true, XContentType.JSON).v2();
        }

        public boolean isNull() {
            return NULL.fullName().equals(fullName) && NULL.source.length() == source.length();
        }

        //pkg-private for testing
        BytesReference getSource() {
            return source;
        }

        public static FieldMappingMetaData fromXContent(XContentParser parser) throws IOException {
            return PARSER.parse(parser, null);
        }

        @Override
        public XContentBuilder toXContent(XContentBuilder builder, Params params) throws IOException {
            builder.field(FULL_NAME.getPreferredName(), fullName);
            if (params.paramAsBoolean("pretty", false)) {
                builder.field("mapping", sourceAsMap());
            } else {
                try (InputStream stream = source.streamInput()) {
                    builder.rawField(MAPPING.getPreferredName(), stream, XContentType.JSON);
                }
            }
            return builder;
        }

        @Override
        public String toString() {
            return "FieldMappingMetaData{fullName='" + fullName + '\'' + ", source=" + source + '}';
        }

        @Override
        public boolean equals(Object o) {
            if (this == o) return true;
            if (!(o instanceof FieldMappingMetaData)) return false;
            FieldMappingMetaData that = (FieldMappingMetaData) o;
            return Objects.equals(fullName, that.fullName) &&
                Objects.equals(source, that.source);
        }

        @Override
        public int hashCode() {
            return Objects.hash(fullName, source);
        }
    }

    @Override
    public void readFrom(StreamInput in) throws IOException {
        super.readFrom(in);
        int size = in.readVInt();
        Map<String, Map<String, Map<String, FieldMappingMetaData>>> indexMapBuilder = new HashMap<>(size);
        for (int i = 0; i < size; i++) {
            String index = in.readString();
            int typesSize = in.readVInt();
            Map<String, Map<String, FieldMappingMetaData>> typeMapBuilder = new HashMap<>(typesSize);
            for (int j = 0; j < typesSize; j++) {
                String type = in.readString();
                int fieldSize = in.readVInt();
                Map<String, FieldMappingMetaData> fieldMapBuilder = new HashMap<>(fieldSize);
                for (int k = 0; k < fieldSize; k++) {
                    fieldMapBuilder.put(in.readString(), new FieldMappingMetaData(in.readString(), in.readBytesReference()));
                }
                typeMapBuilder.put(type, unmodifiableMap(fieldMapBuilder));
            }
            indexMapBuilder.put(index, unmodifiableMap(typeMapBuilder));
        }
        mappings = unmodifiableMap(indexMapBuilder);
    }

    @Override
    public void writeTo(StreamOutput out) throws IOException {
        super.writeTo(out);
        out.writeVInt(mappings.size());
        for (Map.Entry<String, Map<String, Map<String, FieldMappingMetaData>>> indexEntry : mappings.entrySet()) {
            out.writeString(indexEntry.getKey());
            out.writeVInt(indexEntry.getValue().size());
            for (Map.Entry<String, Map<String, FieldMappingMetaData>> typeEntry : indexEntry.getValue().entrySet()) {
                out.writeString(typeEntry.getKey());
                out.writeVInt(typeEntry.getValue().size());
                for (Map.Entry<String, FieldMappingMetaData> fieldEntry : typeEntry.getValue().entrySet()) {
                    out.writeString(fieldEntry.getKey());
                    FieldMappingMetaData fieldMapping = fieldEntry.getValue();
                    out.writeString(fieldMapping.fullName());
                    out.writeBytesReference(fieldMapping.source);
                }
            }
        }
    }

    @Override
    public String toString() {
        return "GetFieldMappingsResponse{" +
            "mappings=" + mappings +
            '}';
    }

    @Override
    public boolean equals(Object o) {
        if (this == o) return true;
        if (!(o instanceof GetFieldMappingsResponse)) return false;
        GetFieldMappingsResponse that = (GetFieldMappingsResponse) o;
        return Objects.equals(mappings, that.mappings);
    }

    @Override
    public int hashCode() {
        return Objects.hash(mappings);
    }

}<|MERGE_RESOLUTION|>--- conflicted
+++ resolved
@@ -115,12 +115,8 @@
 
     @Override
     public XContentBuilder toXContent(XContentBuilder builder, Params params) throws IOException {
-<<<<<<< HEAD
-        boolean includeTypeName = params.paramAsBoolean(BaseRestHandler.INCLUDE_TYPE_NAME_PARAMETER, true);
-=======
         boolean includeTypeName = params.paramAsBoolean(BaseRestHandler.INCLUDE_TYPE_NAME_PARAMETER,
             DEFAULT_INCLUDE_TYPE_NAME_POLICY);
->>>>>>> d48cbde9
 
         builder.startObject();
         for (Map.Entry<String, Map<String, Map<String, FieldMappingMetaData>>> indexEntry : mappings.entrySet()) {
