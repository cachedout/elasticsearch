--- conflicted
+++ resolved
@@ -20,14 +20,11 @@
 package org.elasticsearch.search.sort;
 
 import org.apache.lucene.search.SortField;
-<<<<<<< HEAD
 import org.elasticsearch.common.ParseFieldMatcher;
 import org.elasticsearch.common.ParsingException;
 import org.elasticsearch.common.settings.Settings;
 import org.elasticsearch.common.xcontent.XContentFactory;
 import org.elasticsearch.common.xcontent.XContentParser;
-=======
->>>>>>> c7bdfb11
 import org.elasticsearch.index.query.QueryParseContext;
 
 import java.io.IOException;
@@ -112,7 +109,6 @@
             assertEquals(builder.getFieldName(), sortField.getField());
         }
     }
-<<<<<<< HEAD
     
     public void testReverseOptionFails() throws IOException {
         QueryParseContext context = new QueryParseContext(indicesQueriesRegistry);
@@ -135,11 +131,9 @@
         }
     }
 
-=======
 
     @Override
     protected FieldSortBuilder fromXContent(QueryParseContext context, String fieldName) throws IOException {
         return FieldSortBuilder.fromXContent(context, fieldName);
     }
->>>>>>> c7bdfb11
 }