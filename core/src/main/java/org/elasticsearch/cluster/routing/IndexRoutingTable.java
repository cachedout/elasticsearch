/*
 * Licensed to Elasticsearch under one or more contributor
 * license agreements. See the NOTICE file distributed with
 * this work for additional information regarding copyright
 * ownership. Elasticsearch licenses this file to you under
 * the Apache License, Version 2.0 (the "License"); you may
 * not use this file except in compliance with the License.
 * You may obtain a copy of the License at
 *
 *    http://www.apache.org/licenses/LICENSE-2.0
 *
 * Unless required by applicable law or agreed to in writing,
 * software distributed under the License is distributed on an
 * "AS IS" BASIS, WITHOUT WARRANTIES OR CONDITIONS OF ANY
 * KIND, either express or implied.  See the License for the
 * specific language governing permissions and limitations
 * under the License.
 */

package org.elasticsearch.cluster.routing;

import com.carrotsearch.hppc.IntSet;
import com.carrotsearch.hppc.cursors.IntCursor;
import com.carrotsearch.hppc.cursors.IntObjectCursor;
import org.apache.lucene.util.CollectionUtil;
import org.elasticsearch.cluster.AbstractDiffable;
import org.elasticsearch.cluster.metadata.IndexMetaData;
import org.elasticsearch.cluster.metadata.MetaData;
import org.elasticsearch.common.Randomness;
import org.elasticsearch.common.collect.ImmutableOpenIntMap;
import org.elasticsearch.common.io.stream.StreamInput;
import org.elasticsearch.common.io.stream.StreamOutput;
import org.elasticsearch.index.Index;
import org.elasticsearch.index.shard.ShardId;

import java.io.IOException;
import java.util.ArrayList;
import java.util.Collections;
import java.util.HashSet;
import java.util.Iterator;
import java.util.List;
import java.util.Set;

/**
 * The {@link IndexRoutingTable} represents routing information for a single
 * index. The routing table maintains a list of all shards in the index. A
 * single shard in this context has one more instances namely exactly one
 * {@link ShardRouting#primary() primary} and 1 or more replicas. In other
 * words, each instance of a shard is considered a replica while only one
 * replica per shard is a <tt>primary</tt> replica. The <tt>primary</tt> replica
 * can be seen as the "leader" of the shard acting as the primary entry point
 * for operations on a specific shard.
 * <p>
 * Note: The term replica is not directly
 * reflected in the routing table or in releated classes, replicas are
 * represented as {@link ShardRouting}.
 * </p>
 */
public class IndexRoutingTable extends AbstractDiffable<IndexRoutingTable> implements Iterable<IndexShardRoutingTable> {

    public static final IndexRoutingTable PROTO = builder(new Index("", "_na_")).build();

    private final Index index;
    private final ShardShuffler shuffler;

    // note, we assume that when the index routing is created, ShardRoutings are created for all possible number of
    // shards with state set to UNASSIGNED
    private final ImmutableOpenIntMap<IndexShardRoutingTable> shards;

    private final List<ShardRouting> allActiveShards;

    IndexRoutingTable(Index index, ImmutableOpenIntMap<IndexShardRoutingTable> shards) {
        this.index = index;
        this.shuffler = new RotationShardShuffler(Randomness.get().nextInt());
        this.shards = shards;
        List<ShardRouting> allActiveShards = new ArrayList<>();
        for (IntObjectCursor<IndexShardRoutingTable> cursor : shards) {
            for (ShardRouting shardRouting : cursor.value) {
                shardRouting.freeze();
                if (shardRouting.active()) {
                    allActiveShards.add(shardRouting);
                }
            }
        }
        this.allActiveShards = Collections.unmodifiableList(allActiveShards);
    }

    /**
     * Return the index id
     *
     * @return id of the index
     */
<<<<<<< HEAD
    public String index() {
        return this.index;
    }


    /**
     * Return the index id
     *
     * @return id of the index
     */
    public String getIndex() {
        return index();
    }

    /**
     * creates a new {@link IndexRoutingTable} with all shard versions &amp; primary terms set to the highest found.
     * This allows incrementing {@link ShardRouting#version()} and {@link ShardRouting#primaryTerm()} where we work on
     * the individual shards without worrying about synchronization between {@link ShardRouting} instances. This method
     * takes care of it.
     *
     * @return new {@link IndexRoutingTable}
     */
    public IndexRoutingTable normalizeVersionsAndPrimaryTerms() {
        IndexRoutingTable.Builder builder = new Builder(this.index);
        for (IntObjectCursor<IndexShardRoutingTable> cursor : shards) {
            builder.addIndexShard(cursor.value.normalizeVersionsAndPrimaryTerms());
        }
        return builder.build();
=======
    public Index getIndex() {
        return index;
>>>>>>> b5aee207
    }

    public void validate(RoutingTableValidation validation, MetaData metaData) {
        if (!metaData.hasIndex(index.getName())) {
            validation.addIndexFailure(index.getName(), "Exists in routing does not exists in metadata");
            return;
        }
        IndexMetaData indexMetaData = metaData.index(index.getName());
        if (indexMetaData.getIndexUUID().equals(index.getUUID()) == false) {
            validation.addIndexFailure(index.getName(), "Exists in routing does not exists in metadata with the same uuid");
            return;
        }
        for (String failure : validate(indexMetaData)) {
            validation.addIndexFailure(index.getName(), failure);
        }

    }

    /**
     * validate based on a meta data, returning failures found
     */
    public List<String> validate(IndexMetaData indexMetaData) {
        ArrayList<String> failures = new ArrayList<>();

        // check the number of shards
        if (indexMetaData.getNumberOfShards() != shards().size()) {
            Set<Integer> expected = new HashSet<>();
            for (int i = 0; i < indexMetaData.getNumberOfShards(); i++) {
                expected.add(i);
            }
            for (IndexShardRoutingTable indexShardRoutingTable : this) {
                expected.remove(indexShardRoutingTable.shardId().id());
            }
            failures.add("Wrong number of shards in routing table, missing: " + expected);
        }
        // check the replicas
        for (IndexShardRoutingTable indexShardRoutingTable : this) {
            int routingNumberOfReplicas = indexShardRoutingTable.size() - 1;
            if (routingNumberOfReplicas != indexMetaData.getNumberOfReplicas()) {
                failures.add("Shard [" + indexShardRoutingTable.shardId().id()
                        + "] routing table has wrong number of replicas, expected [" + indexMetaData.getNumberOfReplicas() + "], got [" + routingNumberOfReplicas + "]");
            }
            for (ShardRouting shardRouting : indexShardRoutingTable) {
                if (!shardRouting.index().equals(index)) {
                    failures.add("shard routing has an index [" + shardRouting.index() + "] that is different than the routing table");
                }
            }
        }
        return failures;
    }

    @Override
    public Iterator<IndexShardRoutingTable> iterator() {
        return shards.valuesIt();
    }

    /**
     * Calculates the number of nodes that hold one or more shards of this index
     * {@link IndexRoutingTable} excluding the nodes with the node ids give as
     * the <code>excludedNodes</code> parameter.
     *
     * @param excludedNodes id of nodes that will be excluded
     * @return number of distinct nodes this index has at least one shard allocated on
     */
    public int numberOfNodesShardsAreAllocatedOn(String... excludedNodes) {
        Set<String> nodes = new HashSet<>();
        for (IndexShardRoutingTable shardRoutingTable : this) {
            for (ShardRouting shardRouting : shardRoutingTable) {
                if (shardRouting.assignedToNode()) {
                    String currentNodeId = shardRouting.currentNodeId();
                    boolean excluded = false;
                    if (excludedNodes != null) {
                        for (String excludedNode : excludedNodes) {
                            if (currentNodeId.equals(excludedNode)) {
                                excluded = true;
                                break;
                            }
                        }
                    }
                    if (!excluded) {
                        nodes.add(currentNodeId);
                    }
                }
            }
        }
        return nodes.size();
    }

    public ImmutableOpenIntMap<IndexShardRoutingTable> shards() {
        return shards;
    }

    public ImmutableOpenIntMap<IndexShardRoutingTable> getShards() {
        return shards();
    }

    public IndexShardRoutingTable shard(int shardId) {
        return shards.get(shardId);
    }

    /**
     * Returns <code>true</code> if all shards are primary and active. Otherwise <code>false</code>.
     */
    public boolean allPrimaryShardsActive() {
        return primaryShardsActive() == shards().size();
    }

    /**
     * Calculates the number of primary shards in active state in routing table
     *
     * @return number of active primary shards
     */
    public int primaryShardsActive() {
        int counter = 0;
        for (IndexShardRoutingTable shardRoutingTable : this) {
            if (shardRoutingTable.primaryShard().active()) {
                counter++;
            }
        }
        return counter;
    }

    /**
     * Returns <code>true</code> if all primary shards are in
     * {@link ShardRoutingState#UNASSIGNED} state. Otherwise <code>false</code>.
     */
    public boolean allPrimaryShardsUnassigned() {
        return primaryShardsUnassigned() == shards.size();
    }

    /**
     * Calculates the number of primary shards in the routing table the are in
     * {@link ShardRoutingState#UNASSIGNED} state.
     */
    public int primaryShardsUnassigned() {
        int counter = 0;
        for (IndexShardRoutingTable shardRoutingTable : this) {
            if (shardRoutingTable.primaryShard().unassigned()) {
                counter++;
            }
        }
        return counter;
    }

    /**
     * Returns a {@link List} of shards that match one of the states listed in {@link ShardRoutingState states}
     *
     * @param state {@link ShardRoutingState} to retrieve
     * @return a {@link List} of shards that match one of the given {@link ShardRoutingState states}
     */
    public List<ShardRouting> shardsWithState(ShardRoutingState state) {
        List<ShardRouting> shards = new ArrayList<>();
        for (IndexShardRoutingTable shardRoutingTable : this) {
            shards.addAll(shardRoutingTable.shardsWithState(state));
        }
        return shards;
    }

    /**
     * Returns an unordered iterator over all active shards (including replicas).
     */
    public ShardsIterator randomAllActiveShardsIt() {
        return new PlainShardsIterator(shuffler.shuffle(allActiveShards));
    }

    /**
     * A group shards iterator where each group ({@link ShardIterator}
     * is an iterator across shard replication group.
     */
    public GroupShardsIterator groupByShardsIt() {
        // use list here since we need to maintain identity across shards
        ArrayList<ShardIterator> set = new ArrayList<>(shards.size());
        for (IndexShardRoutingTable indexShard : this) {
            set.add(indexShard.shardsIt());
        }
        return new GroupShardsIterator(set);
    }

    /**
     * A groups shards iterator where each groups is a single {@link ShardRouting} and a group
     * is created for each shard routing.
     * <p>
     * This basically means that components that use the {@link GroupShardsIterator} will iterate
     * over *all* the shards (all the replicas) within the index.</p>
     */
    public GroupShardsIterator groupByAllIt() {
        // use list here since we need to maintain identity across shards
        ArrayList<ShardIterator> set = new ArrayList<>();
        for (IndexShardRoutingTable indexShard : this) {
            for (ShardRouting shardRouting : indexShard) {
                set.add(shardRouting.shardsIt());
            }
        }
        return new GroupShardsIterator(set);
    }

    @Override
    public boolean equals(Object o) {
        if (this == o) return true;
        if (o == null || getClass() != o.getClass()) return false;

        IndexRoutingTable that = (IndexRoutingTable) o;

        if (!index.equals(that.index)) return false;
        if (!shards.equals(that.shards)) return false;

        return true;
    }

    @Override
    public int hashCode() {
        int result = index.hashCode();
        result = 31 * result + shards.hashCode();
        return result;
    }

    public void validate() throws RoutingValidationException {
    }

    @Override
    public IndexRoutingTable readFrom(StreamInput in) throws IOException {
        Index index = Index.readIndex(in);
        Builder builder = new Builder(index);

        int size = in.readVInt();
        for (int i = 0; i < size; i++) {
            builder.addIndexShard(IndexShardRoutingTable.Builder.readFromThin(in, index));
        }

        return builder.build();
    }

    @Override
    public void writeTo(StreamOutput out) throws IOException {
        index.writeTo(out);
        out.writeVInt(shards.size());
        for (IndexShardRoutingTable indexShard : this) {
            IndexShardRoutingTable.Builder.writeToThin(indexShard, out);
        }
    }

    public static Builder builder(Index index) {
        return new Builder(index);
    }

    public static class Builder {

        private final Index index;
        private final ImmutableOpenIntMap.Builder<IndexShardRoutingTable> shards = ImmutableOpenIntMap.builder();

        public Builder(Index index) {
            this.index = index;
        }

        /**
         * Reads an {@link IndexRoutingTable} from an {@link StreamInput}
         *
         * @param in {@link StreamInput} to read the {@link IndexRoutingTable} from
         * @return {@link IndexRoutingTable} read
         * @throws IOException if something happens during read
         */
        public static IndexRoutingTable readFrom(StreamInput in) throws IOException {
            return PROTO.readFrom(in);
        }

        /**
         * Initializes a new empty index, as if it was created from an API.
         */
        public Builder initializeAsNew(IndexMetaData indexMetaData) {
            return initializeEmpty(indexMetaData, new UnassignedInfo(UnassignedInfo.Reason.INDEX_CREATED, null));
        }

        /**
         * Initializes a new empty index, as if it was created from an API.
         */
        public Builder initializeAsRecovery(IndexMetaData indexMetaData) {
            return initializeEmpty(indexMetaData, new UnassignedInfo(UnassignedInfo.Reason.CLUSTER_RECOVERED, null));
        }

        /**
         * Initializes a new index caused by dangling index imported.
         */
        public Builder initializeAsFromDangling(IndexMetaData indexMetaData) {
            return initializeEmpty(indexMetaData, new UnassignedInfo(UnassignedInfo.Reason.DANGLING_INDEX_IMPORTED, null));
        }

        /**
         * Initializes a new empty index, as as a result of opening a closed index.
         */
        public Builder initializeAsFromCloseToOpen(IndexMetaData indexMetaData) {
            return initializeEmpty(indexMetaData, new UnassignedInfo(UnassignedInfo.Reason.INDEX_REOPENED, null));
        }

        /**
         * Initializes a new empty index, to be restored from a snapshot
         */
        public Builder initializeAsNewRestore(IndexMetaData indexMetaData, RestoreSource restoreSource, IntSet ignoreShards) {
            return initializeAsRestore(indexMetaData, restoreSource, ignoreShards, true, new UnassignedInfo(UnassignedInfo.Reason.NEW_INDEX_RESTORED, "restore_source[" + restoreSource.snapshotId().getRepository() + "/" + restoreSource.snapshotId().getSnapshot() + "]"));
        }

        /**
         * Initializes an existing index, to be restored from a snapshot
         */
        public Builder initializeAsRestore(IndexMetaData indexMetaData, RestoreSource restoreSource) {
            return initializeAsRestore(indexMetaData, restoreSource, null, false, new UnassignedInfo(UnassignedInfo.Reason.EXISTING_INDEX_RESTORED, "restore_source[" + restoreSource.snapshotId().getRepository() + "/" + restoreSource.snapshotId().getSnapshot() + "]"));
        }

        /**
         * Initializes an index, to be restored from snapshot
         */
        private Builder initializeAsRestore(IndexMetaData indexMetaData, RestoreSource restoreSource, IntSet ignoreShards, boolean asNew, UnassignedInfo unassignedInfo) {
            assert indexMetaData.getIndex().equals(index);
            if (!shards.isEmpty()) {
                throw new IllegalStateException("trying to initialize an index with fresh shards, but already has shards created");
            }
            for (int shardId = 0; shardId < indexMetaData.getNumberOfShards(); shardId++) {
                IndexShardRoutingTable.Builder indexShardRoutingBuilder = new IndexShardRoutingTable.Builder(new ShardId(index, shardId));
                for (int i = 0; i <= indexMetaData.getNumberOfReplicas(); i++) {
                    final long primaryTerm = indexMetaData.primaryTerm(shardId);
                    if (asNew && ignoreShards.contains(shardId)) {
                        // This shards wasn't completely snapshotted - restore it as new shard
                        indexShardRoutingBuilder.addShard(ShardRouting.newUnassigned(index, shardId, null, primaryTerm, i == 0, unassignedInfo));
                    } else {
                        indexShardRoutingBuilder.addShard(ShardRouting.newUnassigned(index, shardId, i == 0 ? restoreSource : null, primaryTerm, i == 0, unassignedInfo));
                    }
                }
                shards.put(shardId, indexShardRoutingBuilder.build());
            }
            return this;
        }

        /**
         * Initializes a new empty index, with an option to control if its from an API or not.
         */
        private Builder initializeEmpty(IndexMetaData indexMetaData, UnassignedInfo unassignedInfo) {
            assert indexMetaData.getIndex().equals(index);
            if (!shards.isEmpty()) {
                throw new IllegalStateException("trying to initialize an index with fresh shards, but already has shards created");
            }
            for (int shardId = 0; shardId < indexMetaData.getNumberOfShards(); shardId++) {
<<<<<<< HEAD
                final long primaryTerm = indexMetaData.primaryTerm(shardId);
                IndexShardRoutingTable.Builder indexShardRoutingBuilder = new IndexShardRoutingTable.Builder(new ShardId(indexMetaData.getIndex(), shardId));
=======
                IndexShardRoutingTable.Builder indexShardRoutingBuilder = new IndexShardRoutingTable.Builder(new ShardId(index, shardId));
>>>>>>> b5aee207
                for (int i = 0; i <= indexMetaData.getNumberOfReplicas(); i++) {
                    indexShardRoutingBuilder.addShard(ShardRouting.newUnassigned(index, shardId, null,primaryTerm, i == 0, unassignedInfo));
                }
                shards.put(shardId, indexShardRoutingBuilder.build());
            }
            return this;
        }

        public Builder addReplica() {
            for (IntCursor cursor : shards.keys()) {
                int shardId = cursor.value;
                // version 0, will get updated when reroute will happen
                final IndexShardRoutingTable shardRoutingTable = shards.get(shardId);
                ShardRouting shard = ShardRouting.newUnassigned(index, shardId, null, shardRoutingTable.primary.primaryTerm(), false,
                        new UnassignedInfo(UnassignedInfo.Reason.REPLICA_ADDED, null));
                shards.put(shardId,
                        new IndexShardRoutingTable.Builder(shardRoutingTable).addShard(shard).build()
                );
            }
            return this;
        }

        public Builder removeReplica() {
            for (IntCursor cursor : shards.keys()) {
                int shardId = cursor.value;
                IndexShardRoutingTable indexShard = shards.get(shardId);
                if (indexShard.replicaShards().isEmpty()) {
                    // nothing to do here!
                    return this;
                }
                // re-add all the current ones
                IndexShardRoutingTable.Builder builder = new IndexShardRoutingTable.Builder(indexShard.shardId());
                for (ShardRouting shardRouting : indexShard) {
                    builder.addShard(new ShardRouting(shardRouting));
                }
                // first check if there is one that is not assigned to a node, and remove it
                boolean removed = false;
                for (ShardRouting shardRouting : indexShard) {
                    if (!shardRouting.primary() && !shardRouting.assignedToNode()) {
                        builder.removeShard(shardRouting);
                        removed = true;
                        break;
                    }
                }
                if (!removed) {
                    for (ShardRouting shardRouting : indexShard) {
                        if (!shardRouting.primary()) {
                            builder.removeShard(shardRouting);
                            break;
                        }
                    }
                }
                shards.put(shardId, builder.build());
            }
            return this;
        }

        public Builder addIndexShard(IndexShardRoutingTable indexShard) {
            shards.put(indexShard.shardId().id(), indexShard);
            return this;
        }

        /**
         * Adds a new shard routing (makes a copy of it), with reference data used from the index shard routing table
         * if it needs to be created.
         */
        public Builder addShard(IndexShardRoutingTable refData, ShardRouting shard) {
            IndexShardRoutingTable indexShard = shards.get(shard.id());
            if (indexShard == null) {
                indexShard = new IndexShardRoutingTable.Builder(refData.shardId()).addShard(new ShardRouting(shard)).build();
            } else {
                indexShard = new IndexShardRoutingTable.Builder(indexShard).addShard(new ShardRouting(shard)).build();
            }
            shards.put(indexShard.shardId().id(), indexShard);
            return this;
        }

        public IndexRoutingTable build() throws RoutingValidationException {
            IndexRoutingTable indexRoutingTable = new IndexRoutingTable(index, shards.build());
            indexRoutingTable.validate();
            return indexRoutingTable;
        }
    }

    public String prettyPrint() {
        StringBuilder sb = new StringBuilder("-- index [" + index + "]\n");

        List<IndexShardRoutingTable> ordered = new ArrayList<>();
        for (IndexShardRoutingTable indexShard : this) {
            ordered.add(indexShard);
        }

        CollectionUtil.timSort(ordered, (o1, o2) -> {
            int v = o1.shardId().getIndex().getName().compareTo(
                    o2.shardId().getIndex().getName());
            if (v == 0) {
                v = Integer.compare(o1.shardId().id(),
                                    o2.shardId().id());
            }
            return v;
        });

        for (IndexShardRoutingTable indexShard : ordered) {
            sb.append("----shard_id [").append(indexShard.shardId().getIndex().getName()).append("][").append(indexShard.shardId().id()).append("]\n");
            for (ShardRouting shard : indexShard) {
                sb.append("--------").append(shard.shortSummary()).append("\n");
            }
        }
        return sb.toString();
    }


}<|MERGE_RESOLUTION|>--- conflicted
+++ resolved
@@ -90,39 +90,24 @@
      *
      * @return id of the index
      */
-<<<<<<< HEAD
-    public String index() {
-        return this.index;
-    }
-
-
-    /**
-     * Return the index id
-     *
-     * @return id of the index
-     */
-    public String getIndex() {
-        return index();
+    public Index getIndex() {
+        return index;
     }
 
     /**
      * creates a new {@link IndexRoutingTable} with all shard versions &amp; primary terms set to the highest found.
-     * This allows incrementing {@link ShardRouting#version()} and {@link ShardRouting#primaryTerm()} where we work on
+     * This allows synchronizes {@link ShardRouting#primaryTerm()} where we work on
      * the individual shards without worrying about synchronization between {@link ShardRouting} instances. This method
      * takes care of it.
      *
      * @return new {@link IndexRoutingTable}
      */
-    public IndexRoutingTable normalizeVersionsAndPrimaryTerms() {
+    public IndexRoutingTable normalizePrimaryTerms() {
         IndexRoutingTable.Builder builder = new Builder(this.index);
         for (IntObjectCursor<IndexShardRoutingTable> cursor : shards) {
-            builder.addIndexShard(cursor.value.normalizeVersionsAndPrimaryTerms());
+            builder.addIndexShard(cursor.value.normalizePrimaryTerms());
         }
         return builder.build();
-=======
-    public Index getIndex() {
-        return index;
->>>>>>> b5aee207
     }
 
     public void validate(RoutingTableValidation validation, MetaData metaData) {
@@ -463,12 +448,8 @@
                 throw new IllegalStateException("trying to initialize an index with fresh shards, but already has shards created");
             }
             for (int shardId = 0; shardId < indexMetaData.getNumberOfShards(); shardId++) {
-<<<<<<< HEAD
                 final long primaryTerm = indexMetaData.primaryTerm(shardId);
-                IndexShardRoutingTable.Builder indexShardRoutingBuilder = new IndexShardRoutingTable.Builder(new ShardId(indexMetaData.getIndex(), shardId));
-=======
                 IndexShardRoutingTable.Builder indexShardRoutingBuilder = new IndexShardRoutingTable.Builder(new ShardId(index, shardId));
->>>>>>> b5aee207
                 for (int i = 0; i <= indexMetaData.getNumberOfReplicas(); i++) {
                     indexShardRoutingBuilder.addShard(ShardRouting.newUnassigned(index, shardId, null,primaryTerm, i == 0, unassignedInfo));
                 }
