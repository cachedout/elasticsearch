/*
 * Licensed to Elasticsearch under one or more contributor
 * license agreements. See the NOTICE file distributed with
 * this work for additional information regarding copyright
 * ownership. Elasticsearch licenses this file to you under
 * the Apache License, Version 2.0 (the "License"); you may
 * not use this file except in compliance with the License.
 * You may obtain a copy of the License at
 *
 *    http://www.apache.org/licenses/LICENSE-2.0
 *
 * Unless required by applicable law or agreed to in writing,
 * software distributed under the License is distributed on an
 * "AS IS" BASIS, WITHOUT WARRANTIES OR CONDITIONS OF ANY
 * KIND, either express or implied.  See the License for the
 * specific language governing permissions and limitations
 * under the License.
 */

package org.elasticsearch.search.aggregations.pipeline.moving.avg;

import org.elasticsearch.action.index.IndexRequestBuilder;
import org.elasticsearch.action.search.SearchPhaseExecutionException;
import org.elasticsearch.action.search.SearchResponse;
import org.elasticsearch.common.collect.EvictingQueue;
import org.elasticsearch.search.aggregations.bucket.histogram.Histogram;
import org.elasticsearch.search.aggregations.bucket.histogram.InternalHistogram;
import org.elasticsearch.search.aggregations.bucket.histogram.InternalHistogram.Bucket;
import org.elasticsearch.search.aggregations.metrics.ValuesSourceMetricsAggregationBuilder;
import org.elasticsearch.search.aggregations.metrics.avg.Avg;
import org.elasticsearch.search.aggregations.pipeline.BucketHelpers;
import org.elasticsearch.search.aggregations.pipeline.PipelineAggregationHelperTests;
import org.elasticsearch.search.aggregations.pipeline.SimpleValue;
import org.elasticsearch.search.aggregations.pipeline.derivative.Derivative;
import org.elasticsearch.search.aggregations.pipeline.movavg.models.EwmaModel;
import org.elasticsearch.search.aggregations.pipeline.movavg.models.HoltLinearModel;
import org.elasticsearch.search.aggregations.pipeline.movavg.models.HoltWintersModel;
import org.elasticsearch.search.aggregations.pipeline.movavg.models.LinearModel;
import org.elasticsearch.search.aggregations.pipeline.movavg.models.MovAvgModelBuilder;
import org.elasticsearch.search.aggregations.pipeline.movavg.models.SimpleModel;
import org.elasticsearch.test.ESIntegTestCase;
import org.hamcrest.Matchers;

import java.util.ArrayList;
import java.util.Arrays;
import java.util.Collection;
import java.util.HashMap;
import java.util.Iterator;
import java.util.List;
import java.util.Map;

import static org.elasticsearch.common.xcontent.XContentFactory.jsonBuilder;
import static org.elasticsearch.search.aggregations.AggregationBuilders.avg;
import static org.elasticsearch.search.aggregations.AggregationBuilders.histogram;
import static org.elasticsearch.search.aggregations.AggregationBuilders.max;
import static org.elasticsearch.search.aggregations.AggregationBuilders.min;
import static org.elasticsearch.search.aggregations.AggregationBuilders.range;
import static org.elasticsearch.search.aggregations.pipeline.PipelineAggregatorBuilders.derivative;
import static org.elasticsearch.search.aggregations.pipeline.PipelineAggregatorBuilders.movingAvg;
import static org.elasticsearch.test.hamcrest.DoubleMatcher.nearlyEqual;
import static org.elasticsearch.test.hamcrest.ElasticsearchAssertions.assertSearchResponse;
import static org.hamcrest.Matchers.equalTo;
import static org.hamcrest.Matchers.is;
import static org.hamcrest.core.IsNull.notNullValue;
import static org.hamcrest.core.IsNull.nullValue;

@ESIntegTestCase.SuiteScopeTestCase
public class MovAvgIT extends ESIntegTestCase {
    private static final String INTERVAL_FIELD = "l_value";
    private static final String VALUE_FIELD = "v_value";

    static int interval;
    static int numBuckets;
    static int windowSize;
    static double alpha;
    static double beta;
    static double gamma;
    static int period;
    static HoltWintersModel.SeasonalityType seasonalityType;
    static BucketHelpers.GapPolicy gapPolicy;
    static ValuesSourceMetricsAggregationBuilder metric;
    static List<PipelineAggregationHelperTests.MockBucket> mockHisto;

    static Map<String, ArrayList<Double>> testValues;


    enum MovAvgType {
        SIMPLE ("simple"), LINEAR("linear"), EWMA("ewma"), HOLT("holt"), HOLT_WINTERS("holt_winters"), HOLT_BIG_MINIMIZE("holt");

        private final String name;

        MovAvgType(String s) {
            name = s;
        }

        @Override
        public String toString(){
            return name;
        }
    }

    enum MetricTarget {
        VALUE ("value"), COUNT("count"), METRIC("metric");

        private final String name;

        MetricTarget(String s) {
            name = s;
        }

        @Override
        public String toString(){
            return name;
        }
    }


    @Override
    public void setupSuiteScopeCluster() throws Exception {
        createIndex("idx");
        createIndex("idx_unmapped");
        List<IndexRequestBuilder> builders = new ArrayList<>();


        interval = 5;
        numBuckets = randomIntBetween(6, 80);
        period = randomIntBetween(1, 5);
        windowSize = randomIntBetween(period * 2, 10);  // start must be 2*period to play nice with HW
        alpha = randomDouble();
        beta = randomDouble();
        gamma = randomDouble();
        seasonalityType = randomBoolean() ? HoltWintersModel.SeasonalityType.ADDITIVE : HoltWintersModel.SeasonalityType.MULTIPLICATIVE;


        gapPolicy = randomBoolean() ? BucketHelpers.GapPolicy.SKIP : BucketHelpers.GapPolicy.INSERT_ZEROS;
        metric = randomMetric("the_metric", VALUE_FIELD);
        mockHisto = PipelineAggregationHelperTests.generateHistogram(interval, numBuckets, randomDouble(), randomDouble());

        testValues = new HashMap<>(8);

        for (MovAvgType type : MovAvgType.values()) {
            for (MetricTarget target : MetricTarget.values()) {
                if (type.equals(MovAvgType.HOLT_BIG_MINIMIZE)) {
                    setupExpected(type, target, numBuckets);
                } else {
                    setupExpected(type, target, windowSize);
                }

            }
        }

        for (PipelineAggregationHelperTests.MockBucket mockBucket : mockHisto) {
            for (double value : mockBucket.docValues) {
                builders.add(client().prepareIndex("idx", "type").setSource(jsonBuilder().startObject()
                        .field(INTERVAL_FIELD, mockBucket.key)
                        .field(VALUE_FIELD, value).endObject()));
            }
        }

        for (int i = -10; i < 10; i++) {
            builders.add(client().prepareIndex("neg_idx", "type").setSource(
                    jsonBuilder().startObject().field(INTERVAL_FIELD, i).field(VALUE_FIELD, 10).endObject()));
        }

        for (int i = 0; i < 12; i++) {
            builders.add(client().prepareIndex("double_predict", "type").setSource(
                    jsonBuilder().startObject().field(INTERVAL_FIELD, i).field(VALUE_FIELD, 10).endObject()));
        }

        indexRandom(true, builders);
        ensureSearchable();
    }

    /**
     * Calculates the moving averages for a specific (model, target) tuple based on the previously generated mock histogram.
     * Computed values are stored in the testValues map.
     *
     * @param type      The moving average model to use
     * @param target    The document field "target", e.g. _count or a field value
     */
    private void setupExpected(MovAvgType type, MetricTarget target, int windowSize) {
        ArrayList<Double> values = new ArrayList<>(numBuckets);
        EvictingQueue<Double> window = new EvictingQueue<>(windowSize);

        for (PipelineAggregationHelperTests.MockBucket mockBucket : mockHisto) {
            double metricValue;
            double[] docValues = mockBucket.docValues;

            // Gaps only apply to metric values, not doc _counts
            if (mockBucket.count == 0 && target.equals(MetricTarget.VALUE)) {
                // If there was a gap in doc counts and we are ignoring, just skip this bucket
                if (gapPolicy.equals(BucketHelpers.GapPolicy.SKIP)) {
                    values.add(null);
                    continue;
                } else if (gapPolicy.equals(BucketHelpers.GapPolicy.INSERT_ZEROS)) {
                    // otherwise insert a zero instead of the true value
                    metricValue = 0.0;
                } else {
                    metricValue = PipelineAggregationHelperTests.calculateMetric(docValues, metric);
                }

            } else {
                // If this isn't a gap, or is a _count, just insert the value
                metricValue = target.equals(MetricTarget.VALUE) ? PipelineAggregationHelperTests.calculateMetric(docValues, metric) : mockBucket.count;
            }

            if (window.size() > 0) {
                switch (type) {
                    case SIMPLE:
                        values.add(simple(window));
                        break;
                    case LINEAR:
                        values.add(linear(window));
                        break;
                    case EWMA:
                        values.add(ewma(window));
                        break;
                    case HOLT:
                        values.add(holt(window));
                        break;
                    case HOLT_BIG_MINIMIZE:
                        values.add(holt(window));
                        break;
                    case HOLT_WINTERS:
                        // HW needs at least 2 periods of data to start
                        if (window.size() >= period * 2) {
                            values.add(holtWinters(window));
                        } else {
                            values.add(null);
                        }

                        break;
                }
            } else {
                values.add(null);
            }

            window.offer(metricValue);

        }
        testValues.put(type.name() + "_" + target.name(), values);
    }

    /**
     * Simple, unweighted moving average
     *
     * @param window Window of values to compute movavg for
     */
    private double simple(Collection<Double> window) {
        double movAvg = 0;
        for (double value : window) {
            movAvg += value;
        }
        movAvg /= window.size();
        return movAvg;
    }

    /**
     * Linearly weighted moving avg
     *
     * @param window Window of values to compute movavg for
     */
    private double linear(Collection<Double> window) {
        double avg = 0;
        long totalWeight = 1;
        long current = 1;

        for (double value : window) {
            avg += value * current;
            totalWeight += current;
            current += 1;
        }
        return avg / totalWeight;
    }

    /**
     * Exponentionally weighted (EWMA, Single exponential) moving avg
     *
     * @param window Window of values to compute movavg for
     */
    private double ewma(Collection<Double> window) {
        double avg = 0;
        boolean first = true;

        for (double value : window) {
            if (first) {
                avg = value;
                first = false;
            } else {
                avg = (value * alpha) + (avg * (1 - alpha));
            }
        }
        return avg;
    }

    /**
     * Holt-Linear (Double exponential) moving avg
     * @param window Window of values to compute movavg for
     */
    private double holt(Collection<Double> window) {
        double s = 0;
        double last_s = 0;

        // Trend value
        double b = 0;
        double last_b = 0;

        int counter = 0;

        double last;
        for (double value : window) {
            last = value;
            if (counter == 1) {
                s = value;
                b = value - last;
            } else {
                s = alpha * value + (1.0d - alpha) * (last_s + last_b);
                b = beta * (s - last_s) + (1 - beta) * last_b;
            }

            counter += 1;
            last_s = s;
            last_b = b;
        }

        return s + (0 * b) ;
    }

    /**
     * Holt winters (triple exponential) moving avg
     * @param window Window of values to compute movavg for
     */
    private double holtWinters(Collection<Double> window) {
        // Smoothed value
        double s = 0;
        double last_s = 0;

        // Trend value
        double b = 0;
        double last_b = 0;

        // Seasonal value
        double[] seasonal = new double[window.size()];

        double padding = seasonalityType.equals(HoltWintersModel.SeasonalityType.MULTIPLICATIVE) ? 0.0000000001 : 0;

        int counter = 0;
        double[] vs = new double[window.size()];
        for (double v : window) {
            vs[counter] = v + padding;
            counter += 1;
        }


        // Initial level value is average of first season
        // Calculate the slopes between first and second season for each period
        for (int i = 0; i < period; i++) {
            s += vs[i];
            b += (vs[i + period] - vs[i]) / period;
        }
        s /= period;
        b /= period;
        last_s = s;

        // Calculate first seasonal
        if (Double.compare(s, 0.0) == 0 || Double.compare(s, -0.0) == 0) {
            Arrays.fill(seasonal, 0.0);
        } else {
            for (int i = 0; i < period; i++) {
                seasonal[i] = vs[i] / s;
            }
        }

        for (int i = period; i < vs.length; i++) {
            if (seasonalityType.equals(HoltWintersModel.SeasonalityType.MULTIPLICATIVE)) {
                s = alpha * (vs[i] / seasonal[i - period]) + (1.0d - alpha) * (last_s + last_b);
            } else {
                s = alpha * (vs[i] - seasonal[i - period]) + (1.0d - alpha) * (last_s + last_b);
            }

            b = beta * (s - last_s) + (1 - beta) * last_b;

            if (seasonalityType.equals(HoltWintersModel.SeasonalityType.MULTIPLICATIVE)) {
                seasonal[i] = gamma * (vs[i] / (last_s + last_b )) + (1 - gamma) * seasonal[i - period];
            } else {
                seasonal[i] = gamma * (vs[i] - (last_s - last_b )) + (1 - gamma) * seasonal[i - period];
            }

            last_s = s;
            last_b = b;
        }

        int idx = window.size() - period + (0 % period);

        // TODO perhaps pad out seasonal to a power of 2 and use a mask instead of modulo?
        if (seasonalityType.equals(HoltWintersModel.SeasonalityType.MULTIPLICATIVE)) {
            return (s + (1 * b)) * seasonal[idx];
        } else {
            return s + (1 * b) + seasonal[idx];
        }
    }


    /**
     * test simple moving average on single value field
     */
    public void testSimpleSingleValuedField() {
        SearchResponse response = client()
                .prepareSearch("idx").setTypes("type")
                .addAggregation(
                        histogram("histo").field(INTERVAL_FIELD).interval(interval)
                                .extendedBounds(0L, (long) (interval * (numBuckets - 1)))
                                .subAggregation(metric)
                                .subAggregation(movingAvg("movavg_counts")
                                        .window(windowSize)
                                        .modelBuilder(new SimpleModel.SimpleModelBuilder())
                                        .gapPolicy(gapPolicy)
                                        .setBucketsPaths("_count"))
                                .subAggregation(movingAvg("movavg_values")
                                        .window(windowSize)
                                        .modelBuilder(new SimpleModel.SimpleModelBuilder())
                                        .gapPolicy(gapPolicy)
                                        .setBucketsPaths("the_metric"))
                ).execute().actionGet();

        assertSearchResponse(response);

        InternalHistogram<Bucket> histo = response.getAggregations().get("histo");
        assertThat(histo, notNullValue());
        assertThat(histo.getName(), equalTo("histo"));
        List<? extends Bucket> buckets = histo.getBuckets();
        assertThat("Size of buckets array is not correct.", buckets.size(), equalTo(mockHisto.size()));

        List<Double> expectedCounts = testValues.get(MovAvgType.SIMPLE.name() + "_" + MetricTarget.COUNT.name());
        List<Double> expectedValues = testValues.get(MovAvgType.SIMPLE.name() + "_" + MetricTarget.VALUE.name());

        Iterator<? extends Histogram.Bucket> actualIter = buckets.iterator();
        Iterator<PipelineAggregationHelperTests.MockBucket> expectedBucketIter = mockHisto.iterator();
        Iterator<Double> expectedCountsIter = expectedCounts.iterator();
        Iterator<Double> expectedValuesIter = expectedValues.iterator();

        while (actualIter.hasNext()) {
            assertValidIterators(expectedBucketIter, expectedCountsIter, expectedValuesIter);

            Histogram.Bucket actual = actualIter.next();
            PipelineAggregationHelperTests.MockBucket expected = expectedBucketIter.next();
            Double expectedCount = expectedCountsIter.next();
            Double expectedValue = expectedValuesIter.next();

            assertThat("keys do not match", ((Number) actual.getKey()).longValue(), equalTo(expected.key));
            assertThat("doc counts do not match", actual.getDocCount(), equalTo((long)expected.count));

            assertBucketContents(actual, expectedCount, expectedValue);
        }
    }

    public void testLinearSingleValuedField() {
        SearchResponse response = client()
                .prepareSearch("idx").setTypes("type")
                .addAggregation(
                        histogram("histo").field(INTERVAL_FIELD).interval(interval)
                                .extendedBounds(0L, (long) (interval * (numBuckets - 1)))
                                .subAggregation(metric)
                                .subAggregation(movingAvg("movavg_counts")
                                        .window(windowSize)
                                        .modelBuilder(new LinearModel.LinearModelBuilder())
                                        .gapPolicy(gapPolicy)
                                        .setBucketsPaths("_count"))
                                .subAggregation(movingAvg("movavg_values")
                                        .window(windowSize)
                                        .modelBuilder(new LinearModel.LinearModelBuilder())
                                        .gapPolicy(gapPolicy)
                                        .setBucketsPaths("the_metric"))
                ).execute().actionGet();

        assertSearchResponse(response);

        InternalHistogram<Bucket> histo = response.getAggregations().get("histo");
        assertThat(histo, notNullValue());
        assertThat(histo.getName(), equalTo("histo"));
        List<? extends Bucket> buckets = histo.getBuckets();
        assertThat("Size of buckets array is not correct.", buckets.size(), equalTo(mockHisto.size()));

        List<Double> expectedCounts = testValues.get(MovAvgType.LINEAR.name() + "_" + MetricTarget.COUNT.name());
        List<Double> expectedValues = testValues.get(MovAvgType.LINEAR.name() + "_" + MetricTarget.VALUE.name());

        Iterator<? extends Histogram.Bucket> actualIter = buckets.iterator();
        Iterator<PipelineAggregationHelperTests.MockBucket> expectedBucketIter = mockHisto.iterator();
        Iterator<Double> expectedCountsIter = expectedCounts.iterator();
        Iterator<Double> expectedValuesIter = expectedValues.iterator();

        while (actualIter.hasNext()) {
            assertValidIterators(expectedBucketIter, expectedCountsIter, expectedValuesIter);

            Histogram.Bucket actual = actualIter.next();
            PipelineAggregationHelperTests.MockBucket expected = expectedBucketIter.next();
            Double expectedCount = expectedCountsIter.next();
            Double expectedValue = expectedValuesIter.next();

            assertThat("keys do not match", ((Number) actual.getKey()).longValue(), equalTo(expected.key));
            assertThat("doc counts do not match", actual.getDocCount(), equalTo((long)expected.count));

            assertBucketContents(actual, expectedCount, expectedValue);
        }
    }

    public void testEwmaSingleValuedField() {
        SearchResponse response = client()
                .prepareSearch("idx").setTypes("type")
                .addAggregation(
                        histogram("histo").field(INTERVAL_FIELD).interval(interval)
                                .extendedBounds(0L, (long) (interval * (numBuckets - 1)))
                                .subAggregation(metric)
                                .subAggregation(movingAvg("movavg_counts")
                                        .window(windowSize)
                                        .modelBuilder(new EwmaModel.EWMAModelBuilder().alpha(alpha))
                                        .gapPolicy(gapPolicy)
                                        .setBucketsPaths("_count"))
                                .subAggregation(movingAvg("movavg_values")
                                        .window(windowSize)
                                        .modelBuilder(new EwmaModel.EWMAModelBuilder().alpha(alpha))
                                        .gapPolicy(gapPolicy)
                                        .setBucketsPaths("the_metric"))
                ).execute().actionGet();

        assertSearchResponse(response);

        InternalHistogram<Bucket> histo = response.getAggregations().get("histo");
        assertThat(histo, notNullValue());
        assertThat(histo.getName(), equalTo("histo"));
        List<? extends Bucket> buckets = histo.getBuckets();
        assertThat("Size of buckets array is not correct.", buckets.size(), equalTo(mockHisto.size()));

        List<Double> expectedCounts = testValues.get(MovAvgType.EWMA.name() + "_" + MetricTarget.COUNT.name());
        List<Double> expectedValues = testValues.get(MovAvgType.EWMA.name() + "_" + MetricTarget.VALUE.name());

        Iterator<? extends Histogram.Bucket> actualIter = buckets.iterator();
        Iterator<PipelineAggregationHelperTests.MockBucket> expectedBucketIter = mockHisto.iterator();
        Iterator<Double> expectedCountsIter = expectedCounts.iterator();
        Iterator<Double> expectedValuesIter = expectedValues.iterator();

        while (actualIter.hasNext()) {
            assertValidIterators(expectedBucketIter, expectedCountsIter, expectedValuesIter);

            Histogram.Bucket actual = actualIter.next();
            PipelineAggregationHelperTests.MockBucket expected = expectedBucketIter.next();
            Double expectedCount = expectedCountsIter.next();
            Double expectedValue = expectedValuesIter.next();

            assertThat("keys do not match", ((Number) actual.getKey()).longValue(), equalTo(expected.key));
            assertThat("doc counts do not match", actual.getDocCount(), equalTo((long)expected.count));

            assertBucketContents(actual, expectedCount, expectedValue);
        }
    }

    public void testHoltSingleValuedField() {
        SearchResponse response = client()
                .prepareSearch("idx").setTypes("type")
                .addAggregation(
                        histogram("histo").field(INTERVAL_FIELD).interval(interval)
                                .extendedBounds(0L, (long) (interval * (numBuckets - 1)))
                                .subAggregation(metric)
                                .subAggregation(movingAvg("movavg_counts")
                                        .window(windowSize)
                                        .modelBuilder(new HoltLinearModel.HoltLinearModelBuilder().alpha(alpha).beta(beta))
                                        .gapPolicy(gapPolicy)
                                        .setBucketsPaths("_count"))
                                .subAggregation(movingAvg("movavg_values")
                                        .window(windowSize)
                                        .modelBuilder(new HoltLinearModel.HoltLinearModelBuilder().alpha(alpha).beta(beta))
                                        .gapPolicy(gapPolicy)
                                        .setBucketsPaths("the_metric"))
                ).execute().actionGet();

        assertSearchResponse(response);

        InternalHistogram<Bucket> histo = response.getAggregations().get("histo");
        assertThat(histo, notNullValue());
        assertThat(histo.getName(), equalTo("histo"));
        List<? extends Bucket> buckets = histo.getBuckets();
        assertThat("Size of buckets array is not correct.", buckets.size(), equalTo(mockHisto.size()));

        List<Double> expectedCounts = testValues.get(MovAvgType.HOLT.name() + "_" + MetricTarget.COUNT.name());
        List<Double> expectedValues = testValues.get(MovAvgType.HOLT.name() + "_" + MetricTarget.VALUE.name());

        Iterator<? extends Histogram.Bucket> actualIter = buckets.iterator();
        Iterator<PipelineAggregationHelperTests.MockBucket> expectedBucketIter = mockHisto.iterator();
        Iterator<Double> expectedCountsIter = expectedCounts.iterator();
        Iterator<Double> expectedValuesIter = expectedValues.iterator();

        while (actualIter.hasNext()) {
            assertValidIterators(expectedBucketIter, expectedCountsIter, expectedValuesIter);

            Histogram.Bucket actual = actualIter.next();
            PipelineAggregationHelperTests.MockBucket expected = expectedBucketIter.next();
            Double expectedCount = expectedCountsIter.next();
            Double expectedValue = expectedValuesIter.next();

            assertThat("keys do not match", ((Number) actual.getKey()).longValue(), equalTo(expected.key));
            assertThat("doc counts do not match", actual.getDocCount(), equalTo((long)expected.count));

            assertBucketContents(actual, expectedCount, expectedValue);
        }
    }

    public void testHoltWintersValuedField() {
        SearchResponse response = client()
                .prepareSearch("idx").setTypes("type")
                .addAggregation(
                        histogram("histo").field(INTERVAL_FIELD).interval(interval)
                                .extendedBounds(0L, (long) (interval * (numBuckets - 1)))
                                .subAggregation(metric)
                                .subAggregation(movingAvg("movavg_counts")
                                        .window(windowSize)
                                        .modelBuilder(new HoltWintersModel.HoltWintersModelBuilder()
                                                .alpha(alpha).beta(beta).gamma(gamma).period(period).seasonalityType(seasonalityType))
                                        .gapPolicy(gapPolicy)
                                        .minimize(false)
                                        .setBucketsPaths("_count"))
                                .subAggregation(movingAvg("movavg_values")
                                        .window(windowSize)
                                        .modelBuilder(new HoltWintersModel.HoltWintersModelBuilder()
                                                .alpha(alpha).beta(beta).gamma(gamma).period(period).seasonalityType(seasonalityType))
                                        .gapPolicy(gapPolicy)
                                        .minimize(false)
                                        .setBucketsPaths("the_metric"))
                ).execute().actionGet();

        assertSearchResponse(response);

        InternalHistogram<Bucket> histo = response.getAggregations().get("histo");
        assertThat(histo, notNullValue());
        assertThat(histo.getName(), equalTo("histo"));
        List<? extends Bucket> buckets = histo.getBuckets();
        assertThat("Size of buckets array is not correct.", buckets.size(), equalTo(mockHisto.size()));

        List<Double> expectedCounts = testValues.get(MovAvgType.HOLT_WINTERS.name() + "_" + MetricTarget.COUNT.name());
        List<Double> expectedValues = testValues.get(MovAvgType.HOLT_WINTERS.name() + "_" + MetricTarget.VALUE.name());

        Iterator<? extends Histogram.Bucket> actualIter = buckets.iterator();
        Iterator<PipelineAggregationHelperTests.MockBucket> expectedBucketIter = mockHisto.iterator();
        Iterator<Double> expectedCountsIter = expectedCounts.iterator();
        Iterator<Double> expectedValuesIter = expectedValues.iterator();

        while (actualIter.hasNext()) {
            assertValidIterators(expectedBucketIter, expectedCountsIter, expectedValuesIter);

            Histogram.Bucket actual = actualIter.next();
            PipelineAggregationHelperTests.MockBucket expected = expectedBucketIter.next();
            Double expectedCount = expectedCountsIter.next();
            Double expectedValue = expectedValuesIter.next();

            assertThat("keys do not match", ((Number) actual.getKey()).longValue(), equalTo(expected.key));
            assertThat("doc counts do not match", actual.getDocCount(), equalTo((long)expected.count));

            assertBucketContents(actual, expectedCount, expectedValue);
        }
    }

    public void testPredictNegativeKeysAtStart() {

        SearchResponse response = client()
                .prepareSearch("neg_idx")
                .setTypes("type")
                .addAggregation(
                        histogram("histo")
                                .field(INTERVAL_FIELD)
                                .interval(1)
                                .subAggregation(avg("avg").field(VALUE_FIELD))
                                .subAggregation(
                                        movingAvg("movavg_values").window(windowSize).modelBuilder(new SimpleModel.SimpleModelBuilder())
                                                .gapPolicy(gapPolicy).predict(5).setBucketsPaths("avg"))).execute().actionGet();

        assertSearchResponse(response);

        InternalHistogram<Bucket> histo = response.getAggregations().get("histo");
        assertThat(histo, notNullValue());
        assertThat(histo.getName(), equalTo("histo"));
        List<? extends Bucket> buckets = histo.getBuckets();
        assertThat("Size of buckets array is not correct.", buckets.size(), equalTo(25));

        SimpleValue current = buckets.get(0).getAggregations().get("movavg_values");
        assertThat(current, nullValue());

        for (int i = 1; i < 20; i++) {
            Bucket bucket = buckets.get(i);
            assertThat(bucket, notNullValue());
            assertThat((long) bucket.getKey(), equalTo((long) i - 10));
            assertThat(bucket.getDocCount(), equalTo(1l));
            Avg avgAgg = bucket.getAggregations().get("avg");
            assertThat(avgAgg, notNullValue());
            assertThat(avgAgg.value(), equalTo(10d));
            SimpleValue movAvgAgg = bucket.getAggregations().get("movavg_values");
            assertThat(movAvgAgg, notNullValue());
            assertThat(movAvgAgg.value(), equalTo(10d));
        }

        for (int i = 20; i < 25; i++) {
            Bucket bucket = buckets.get(i);
            assertThat(bucket, notNullValue());
            assertThat((long) bucket.getKey(), equalTo((long) i - 10));
            assertThat(bucket.getDocCount(), equalTo(0l));
            Avg avgAgg = bucket.getAggregations().get("avg");
            assertThat(avgAgg, nullValue());
            SimpleValue movAvgAgg = bucket.getAggregations().get("movavg_values");
            assertThat(movAvgAgg, notNullValue());
            assertThat(movAvgAgg.value(), equalTo(10d));
        }
    }

    public void testSizeZeroWindow() {
        try {
            client()
                    .prepareSearch("idx").setTypes("type")
                    .addAggregation(
                            histogram("histo").field(INTERVAL_FIELD).interval(interval)
                                    .extendedBounds(0L, (long) (interval * (numBuckets - 1)))
                                    .subAggregation(randomMetric("the_metric", VALUE_FIELD))
                                    .subAggregation(movingAvg("movavg_counts")
                                            .window(0)
                                            .modelBuilder(new SimpleModel.SimpleModelBuilder())
                                            .gapPolicy(gapPolicy)
                                            .setBucketsPaths("the_metric"))
                    ).execute().actionGet();
            fail("MovingAvg should not accept a window that is zero");
        } catch (SearchPhaseExecutionException e) {
           assertThat(e.getMessage(), is("all shards failed"));
        }
    }

    public void testBadParent() {
        try {
            client()
                    .prepareSearch("idx").setTypes("type")
                    .addAggregation(
                            range("histo").field(INTERVAL_FIELD).addRange(0, 10)
                                    .subAggregation(randomMetric("the_metric", VALUE_FIELD))
                                    .subAggregation(movingAvg("movavg_counts")
                                            .window(0)
                                            .modelBuilder(new SimpleModel.SimpleModelBuilder())
                                            .gapPolicy(gapPolicy)
                                            .setBucketsPaths("the_metric"))
                    ).execute().actionGet();
            fail("MovingAvg should not accept non-histogram as parent");

        } catch (SearchPhaseExecutionException exception) {
            // All good
        }
    }

    public void testNegativeWindow() {
        try {
            client()
                    .prepareSearch("idx").setTypes("type")
                    .addAggregation(
                            histogram("histo").field(INTERVAL_FIELD).interval(interval)
                                    .extendedBounds(0L, (long) (interval * (numBuckets - 1)))
                                    .subAggregation(randomMetric("the_metric", VALUE_FIELD))
                                    .subAggregation(movingAvg("movavg_counts")
                                            .window(-10)
                                            .modelBuilder(new SimpleModel.SimpleModelBuilder())
                                            .gapPolicy(gapPolicy)
                                            .setBucketsPaths("_count"))
                    ).execute().actionGet();
            fail("MovingAvg should not accept a window that is negative");

        } catch (SearchPhaseExecutionException exception) {
            //Throwable rootCause = exception.unwrapCause();
            //assertThat(rootCause, instanceOf(SearchParseException.class));
            //assertThat("[window] value must be a positive, non-zero integer.  Value supplied was [0] in [movingAvg].", equalTo(exception.getMessage()));
        }
    }

    public void testNoBucketsInHistogram() {

        SearchResponse response = client()
                .prepareSearch("idx").setTypes("type")
                .addAggregation(
                        histogram("histo").field("test").interval(interval)
                                .extendedBounds(0L, (long) (interval * (numBuckets - 1)))
                                .subAggregation(randomMetric("the_metric", VALUE_FIELD))
                                .subAggregation(movingAvg("movavg_counts")
                                        .window(windowSize)
                                        .modelBuilder(new SimpleModel.SimpleModelBuilder())
                                        .gapPolicy(gapPolicy)
                                        .setBucketsPaths("the_metric"))
                ).execute().actionGet();

        assertSearchResponse(response);

        InternalHistogram<Bucket> histo = response.getAggregations().get("histo");
        assertThat(histo, notNullValue());
        assertThat(histo.getName(), equalTo("histo"));
        List<? extends Bucket> buckets = histo.getBuckets();
        assertThat(buckets.size(), equalTo(0));
    }

    public void testNoBucketsInHistogramWithPredict() {
        int numPredictions = randomIntBetween(1,10);
        SearchResponse response = client()
                .prepareSearch("idx").setTypes("type")
                .addAggregation(
                        histogram("histo").field("test").interval(interval)
                                .extendedBounds(0L, (long) (interval * (numBuckets - 1)))
                                .subAggregation(randomMetric("the_metric", VALUE_FIELD))
                                .subAggregation(movingAvg("movavg_counts")
                                        .window(windowSize)
                                        .modelBuilder(new SimpleModel.SimpleModelBuilder())
                                        .gapPolicy(gapPolicy)
                                        .setBucketsPaths("the_metric")
                                        .predict(numPredictions))
                ).execute().actionGet();

        assertSearchResponse(response);

        InternalHistogram<Bucket> histo = response.getAggregations().get("histo");
        assertThat(histo, notNullValue());
        assertThat(histo.getName(), equalTo("histo"));
        List<? extends Bucket> buckets = histo.getBuckets();
        assertThat(buckets.size(), equalTo(0));
    }

    public void testZeroPrediction() {
        try {
            client()
                    .prepareSearch("idx").setTypes("type")
                    .addAggregation(
                            histogram("histo").field(INTERVAL_FIELD).interval(interval)
                                    .extendedBounds(0L, (long) (interval * (numBuckets - 1)))
                                    .subAggregation(randomMetric("the_metric", VALUE_FIELD))
                                    .subAggregation(movingAvg("movavg_counts")
                                            .window(windowSize)
                                            .modelBuilder(randomModelBuilder())
                                            .gapPolicy(gapPolicy)
                                            .predict(0)
                                            .setBucketsPaths("the_metric"))
                    ).execute().actionGet();
            fail("MovingAvg should not accept a prediction size that is zero");

        } catch (SearchPhaseExecutionException exception) {
            // All Good
        }
    }

    public void testNegativePrediction() {
        try {
            client()
                    .prepareSearch("idx").setTypes("type")
                    .addAggregation(
                            histogram("histo").field(INTERVAL_FIELD).interval(interval)
                                    .extendedBounds(0L, (long) (interval * (numBuckets - 1)))
                                    .subAggregation(randomMetric("the_metric", VALUE_FIELD))
                                    .subAggregation(movingAvg("movavg_counts")
                                            .window(windowSize)
                                            .modelBuilder(randomModelBuilder())
                                            .gapPolicy(gapPolicy)
                                            .predict(-10)
                                            .setBucketsPaths("the_metric"))
                    ).execute().actionGet();
            fail("MovingAvg should not accept a prediction size that is negative");

        } catch (SearchPhaseExecutionException exception) {
            // All Good
        }
    }

    public void testHoltWintersNotEnoughData() {
        try {
            SearchResponse response = client()
                    .prepareSearch("idx").setTypes("type")
                    .addAggregation(
                            histogram("histo").field(INTERVAL_FIELD).interval(interval)
                                    .extendedBounds(0L, (long) (interval * (numBuckets - 1)))
                                    .subAggregation(metric)
                                    .subAggregation(movingAvg("movavg_counts")
                                            .window(10)
                                            .modelBuilder(new HoltWintersModel.HoltWintersModelBuilder()
                                                    .alpha(alpha).beta(beta).gamma(gamma).period(20).seasonalityType(seasonalityType))
                                            .gapPolicy(gapPolicy)
                                            .setBucketsPaths("_count"))
                                    .subAggregation(movingAvg("movavg_values")
                                            .window(windowSize)
                                            .modelBuilder(new HoltWintersModel.HoltWintersModelBuilder()
                                                    .alpha(alpha).beta(beta).gamma(gamma).period(20).seasonalityType(seasonalityType))
                                            .gapPolicy(gapPolicy)
                                            .setBucketsPaths("the_metric"))
                    ).execute().actionGet();
        } catch (SearchPhaseExecutionException e) {
            // All good
        }

    }

    public void testTwoMovAvgsWithPredictions() {
        SearchResponse response = client()
                .prepareSearch("double_predict")
                .setTypes("type")
                .addAggregation(
                        histogram("histo")
                                .field(INTERVAL_FIELD)
                                .interval(1)
                                .subAggregation(avg("avg").field(VALUE_FIELD))
                                .subAggregation(derivative("deriv")
                                        .setBucketsPaths("avg").gapPolicy(gapPolicy))
                                .subAggregation(
                                        movingAvg("avg_movavg").window(windowSize).modelBuilder(new SimpleModel.SimpleModelBuilder())
                                                .gapPolicy(gapPolicy).predict(12).setBucketsPaths("avg"))
                                .subAggregation(
                                        movingAvg("deriv_movavg").window(windowSize).modelBuilder(new SimpleModel.SimpleModelBuilder())
                                                .gapPolicy(gapPolicy).predict(12).setBucketsPaths("deriv"))
                ).execute().actionGet();

        assertSearchResponse(response);

        InternalHistogram<Bucket> histo = response.getAggregations().get("histo");
        assertThat(histo, notNullValue());
        assertThat(histo.getName(), equalTo("histo"));
        List<? extends Bucket> buckets = histo.getBuckets();
        assertThat("Size of buckets array is not correct.", buckets.size(), equalTo(24));

        Bucket bucket = buckets.get(0);
        assertThat(bucket, notNullValue());
        assertThat((long) bucket.getKey(), equalTo((long) 0));
        assertThat(bucket.getDocCount(), equalTo(1l));

        Avg avgAgg = bucket.getAggregations().get("avg");
        assertThat(avgAgg, notNullValue());
        assertThat(avgAgg.value(), equalTo(10d));

        SimpleValue movAvgAgg = bucket.getAggregations().get("avg_movavg");
        assertThat(movAvgAgg, nullValue());

        Derivative deriv = bucket.getAggregations().get("deriv");
        assertThat(deriv, nullValue());

        SimpleValue derivMovAvg = bucket.getAggregations().get("deriv_movavg");
        assertThat(derivMovAvg, nullValue());

        // Second bucket
        bucket = buckets.get(1);
        assertThat(bucket, notNullValue());
        assertThat((long) bucket.getKey(), equalTo(1L));
        assertThat(bucket.getDocCount(), equalTo(1l));

        avgAgg = bucket.getAggregations().get("avg");
        assertThat(avgAgg, notNullValue());
        assertThat(avgAgg.value(), equalTo(10d));

        deriv = bucket.getAggregations().get("deriv");
        assertThat(deriv, notNullValue());
        assertThat(deriv.value(), equalTo(0d));

        movAvgAgg = bucket.getAggregations().get("avg_movavg");
        assertThat(movAvgAgg, notNullValue());
        assertThat(movAvgAgg.value(), equalTo(10d));

        derivMovAvg = bucket.getAggregations().get("deriv_movavg");
        assertThat(derivMovAvg, Matchers.nullValue());                 // still null because of movavg delay

        for (int i = 2; i < 12; i++) {
            bucket = buckets.get(i);
            assertThat(bucket, notNullValue());
            assertThat((long) bucket.getKey(), equalTo((long) i));
            assertThat(bucket.getDocCount(), equalTo(1l));

            avgAgg = bucket.getAggregations().get("avg");
            assertThat(avgAgg, notNullValue());
            assertThat(avgAgg.value(), equalTo(10d));

            deriv = bucket.getAggregations().get("deriv");
            assertThat(deriv, notNullValue());
            assertThat(deriv.value(), equalTo(0d));

            movAvgAgg = bucket.getAggregations().get("avg_movavg");
            assertThat(movAvgAgg, notNullValue());
            assertThat(movAvgAgg.value(), equalTo(10d));

            derivMovAvg = bucket.getAggregations().get("deriv_movavg");
            assertThat(derivMovAvg, notNullValue());
            assertThat(derivMovAvg.value(), equalTo(0d));
        }

        // Predictions
        for (int i = 12; i < 24; i++) {
            bucket = buckets.get(i);
            assertThat(bucket, notNullValue());
            assertThat((long) bucket.getKey(), equalTo((long) i));
            assertThat(bucket.getDocCount(), equalTo(0l));

            avgAgg = bucket.getAggregations().get("avg");
            assertThat(avgAgg, nullValue());

            deriv = bucket.getAggregations().get("deriv");
            assertThat(deriv, nullValue());

            movAvgAgg = bucket.getAggregations().get("avg_movavg");
            assertThat(movAvgAgg, notNullValue());
            assertThat(movAvgAgg.value(), equalTo(10d));

            derivMovAvg = bucket.getAggregations().get("deriv_movavg");
            assertThat(derivMovAvg, notNullValue());
            assertThat(derivMovAvg.value(), equalTo(0d));
        }
    }

    public void testBadModelParams() {
        try {
            SearchResponse response = client()
                    .prepareSearch("idx").setTypes("type")
                    .addAggregation(
                            histogram("histo").field(INTERVAL_FIELD).interval(interval)
                                    .extendedBounds(0L, (long) (interval * (numBuckets - 1)))
                                    .subAggregation(metric)
                                    .subAggregation(movingAvg("movavg_counts")
                                            .window(10)
                                            .modelBuilder(randomModelBuilder(100))
                                            .gapPolicy(gapPolicy)
                                            .setBucketsPaths("_count"))
                    ).execute().actionGet();
        } catch (SearchPhaseExecutionException e) {
            // All good
        }

    }

    public void testHoltWintersMinimization() {
        SearchResponse response = client()
                .prepareSearch("idx").setTypes("type")
                .addAggregation(
                        histogram("histo").field(INTERVAL_FIELD).interval(interval)
                                .extendedBounds(0L, (long) (interval * (numBuckets - 1)))
                                .subAggregation(metric)
                                .subAggregation(movingAvg("movavg_counts")
                                        .window(windowSize)
                                        .modelBuilder(new HoltWintersModel.HoltWintersModelBuilder()
                                                .period(period).seasonalityType(seasonalityType))
                                        .gapPolicy(gapPolicy)
                                        .minimize(true)
                                        .setBucketsPaths("_count"))
                                .subAggregation(movingAvg("movavg_values")
                                        .window(windowSize)
                                        .modelBuilder(new HoltWintersModel.HoltWintersModelBuilder()
                                                .period(period).seasonalityType(seasonalityType))
                                        .gapPolicy(gapPolicy)
                                        .minimize(true)
                                        .setBucketsPaths("the_metric"))
                ).execute().actionGet();

        assertSearchResponse(response);

        InternalHistogram<Bucket> histo = response.getAggregations().get("histo");
        assertThat(histo, notNullValue());
        assertThat(histo.getName(), equalTo("histo"));
        List<? extends Bucket> buckets = histo.getBuckets();
        assertThat("Size of buckets array is not correct.", buckets.size(), equalTo(mockHisto.size()));


        List<Double> expectedCounts = testValues.get(MovAvgType.HOLT_WINTERS.name() + "_" + MetricTarget.COUNT.name());
        List<Double> expectedValues = testValues.get(MovAvgType.HOLT_WINTERS.name() + "_" + MetricTarget.VALUE.name());

        Iterator<? extends Histogram.Bucket> actualIter = buckets.iterator();
        Iterator<PipelineAggregationHelperTests.MockBucket> expectedBucketIter = mockHisto.iterator();
        Iterator<Double> expectedCountsIter = expectedCounts.iterator();
        Iterator<Double> expectedValueIter = expectedValues.iterator();

        // The minimizer is stochastic, so just make sure all the values coming back aren't null
        while (actualIter.hasNext()) {

            Histogram.Bucket actual = actualIter.next();
            PipelineAggregationHelperTests.MockBucket expected = expectedBucketIter.next();
            Double expectedCount = expectedCountsIter.next();
            Double expectedValue = expectedValueIter.next();

            assertThat("keys do not match", ((Number) actual.getKey()).longValue(), equalTo(expected.key));
            assertThat("doc counts do not match", actual.getDocCount(), equalTo((long)expected.count));

            SimpleValue countMovAvg = actual.getAggregations().get("movavg_counts");
            SimpleValue valuesMovAvg = actual.getAggregations().get("movavg_values");

            if (expectedCount == null) {
                //this bucket wasn't supposed to have a value (empty, skipped, etc), so
                //movavg should be null too
                assertThat(countMovAvg, nullValue());
            } else {

                // Note that we don't compare against the mock values, since those are assuming
                // a non-minimized set of coefficients.  Just check for not-nullness
                assertThat(countMovAvg, notNullValue());
            }

            if (expectedValue == null) {
                //this bucket wasn't supposed to have a value (empty, skipped, etc), so
                //movavg should be null too
                assertThat(valuesMovAvg, nullValue());
            } else {

                // Note that we don't compare against the mock values, since those are assuming
                // a non-minimized set of coefficients.  Just check for not-nullness
                assertThat(valuesMovAvg, notNullValue());
            }
        }

    }


    /**
     * If the minimizer is turned on, but there isn't enough data to minimize with, it will simply use
     * the default settings.  Which means our mock histo will match the generated result (which it won't
     * if the minimizer is actually working, since the coefficients will be different and thus generate different
     * data)
     *
     * We can simulate this by setting the window size == size of histo
     */
    public void testMinimizeNotEnoughData() {
        SearchResponse response = client()
                .prepareSearch("idx").setTypes("type")
                .addAggregation(
                        histogram("histo").field(INTERVAL_FIELD).interval(interval)
                                .extendedBounds(0L, (long) (interval * (numBuckets - 1)))
                                .subAggregation(metric)
                                .subAggregation(movingAvg("movavg_counts")
                                        .window(numBuckets)
                                        .modelBuilder(new HoltLinearModel.HoltLinearModelBuilder().alpha(alpha).beta(beta))
                                        .gapPolicy(gapPolicy)
                                        .minimize(true)
                                        .setBucketsPaths("_count"))
                                .subAggregation(movingAvg("movavg_values")
                                        .window(numBuckets)
                                        .modelBuilder(new HoltLinearModel.HoltLinearModelBuilder().alpha(alpha).beta(beta))
                                        .gapPolicy(gapPolicy)
                                        .minimize(true)
                                        .setBucketsPaths("the_metric"))
                ).execute().actionGet();

        assertSearchResponse(response);

        InternalHistogram<Bucket> histo = response.getAggregations().get("histo");
        assertThat(histo, notNullValue());
        assertThat(histo.getName(), equalTo("histo"));
        List<? extends Bucket> buckets = histo.getBuckets();
        assertThat("Size of buckets array is not correct.", buckets.size(), equalTo(mockHisto.size()));

        List<Double> expectedCounts = testValues.get(MovAvgType.HOLT_BIG_MINIMIZE.name() + "_" + MetricTarget.COUNT.name());
        List<Double> expectedValues = testValues.get(MovAvgType.HOLT_BIG_MINIMIZE.name() + "_" + MetricTarget.VALUE.name());

        Iterator<? extends Histogram.Bucket> actualIter = buckets.iterator();
        Iterator<PipelineAggregationHelperTests.MockBucket> expectedBucketIter = mockHisto.iterator();
        Iterator<Double> expectedCountsIter = expectedCounts.iterator();
        Iterator<Double> expectedValuesIter = expectedValues.iterator();

        while (actualIter.hasNext()) {
            assertValidIterators(expectedBucketIter, expectedCountsIter, expectedValuesIter);

            Histogram.Bucket actual = actualIter.next();
            PipelineAggregationHelperTests.MockBucket expected = expectedBucketIter.next();
            Double expectedCount = expectedCountsIter.next();
            Double expectedValue = expectedValuesIter.next();

            assertThat("keys do not match", ((Number) actual.getKey()).longValue(), equalTo(expected.key));
            assertThat("doc counts do not match", actual.getDocCount(), equalTo((long)expected.count));

            assertBucketContents(actual, expectedCount, expectedValue);
        }
    }

    /**
     * Only some models can be minimized, should throw exception for: simple, linear
     */
    public void testCheckIfNonTunableCanBeMinimized() {
        try {
            client()
                .prepareSearch("idx").setTypes("type")
                .addAggregation(
                        histogram("histo").field(INTERVAL_FIELD).interval(interval)
                                .extendedBounds(0L, (long) (interval * (numBuckets - 1)))
                                .subAggregation(metric)
                                .subAggregation(movingAvg("movavg_counts")
                                        .window(numBuckets)
                                        .modelBuilder(new SimpleModel.SimpleModelBuilder())
                                        .gapPolicy(gapPolicy)
                                        .minimize(true)
                                        .setBucketsPaths("_count"))
                ).execute().actionGet();
            fail("Simple Model cannot be minimized, but an exception was not thrown");
        } catch (SearchPhaseExecutionException e) {
            // All good
        }

        try {
            client()
                    .prepareSearch("idx").setTypes("type")
                    .addAggregation(
                            histogram("histo").field(INTERVAL_FIELD).interval(interval)
                                    .extendedBounds(0L, (long) (interval * (numBuckets - 1)))
                                    .subAggregation(metric)
                                    .subAggregation(movingAvg("movavg_counts")
                                            .window(numBuckets)
                                            .modelBuilder(new LinearModel.LinearModelBuilder())
                                            .gapPolicy(gapPolicy)
                                            .minimize(true)
                                            .setBucketsPaths("_count"))
                    ).execute().actionGet();
            fail("Linear Model cannot be minimized, but an exception was not thrown");
        } catch (SearchPhaseExecutionException e) {
            // all good
        }
    }

    /**
     * These models are all minimizable, so they should not throw exceptions
     */
    public void testCheckIfTunableCanBeMinimized() {
        MovAvgModelBuilder[] builders = new MovAvgModelBuilder[]{
                new EwmaModel.EWMAModelBuilder(),
                new HoltLinearModel.HoltLinearModelBuilder(),
                new HoltWintersModel.HoltWintersModelBuilder()
        };

        for (MovAvgModelBuilder builder : builders) {
            try {
                client()
                        .prepareSearch("idx").setTypes("type")
                        .addAggregation(
                                histogram("histo").field(INTERVAL_FIELD).interval(interval)
                                        .extendedBounds(0L, (long) (interval * (numBuckets - 1)))
                                        .subAggregation(metric)
                                        .subAggregation(movingAvg("movavg_counts")
                                                .window(numBuckets)
                                                .modelBuilder(builder)
                                                .gapPolicy(gapPolicy)
                                                .minimize(true)
                                                .setBucketsPaths("_count"))
                        ).execute().actionGet();
            } catch (SearchPhaseExecutionException e) {
                fail("Model [" + builder.toString() + "] can be minimized, but an exception was thrown");
            }
        }
    }

    public void testUnrecognizedParams() {
        MovAvgModelBuilder[] builders = new MovAvgModelBuilder[]{
                new SimpleModel.SimpleModelBuilder(),
                new LinearModel.LinearModelBuilder(),
                new EwmaModel.EWMAModelBuilder(),
                new HoltLinearModel.HoltLinearModelBuilder(),
                new HoltWintersModel.HoltWintersModelBuilder()
        };
        Map<String, Object> badSettings = new HashMap<>(1);
        badSettings.put("abc", 1.2);

        for (MovAvgModelBuilder builder : builders) {
            try {
                SearchResponse response = client()
                        .prepareSearch("idx").setTypes("type")
                        .addAggregation(
                                histogram("histo").field(INTERVAL_FIELD).interval(interval)
                                        .extendedBounds(0L, (long) (interval * (numBuckets - 1)))
                                        .subAggregation(metric)
                                        .subAggregation(movingAvg("movavg_counts")
                                                .window(10)
                                                .modelBuilder(builder)
                                                .gapPolicy(gapPolicy)
                                                .settings(badSettings)
                                                .setBucketsPaths("_count"))
                        ).execute().actionGet();
            } catch (SearchPhaseExecutionException e) {
                // All good
            }
        }




    }


    private void assertValidIterators(Iterator expectedBucketIter, Iterator expectedCountsIter, Iterator expectedValuesIter) {
        if (!expectedBucketIter.hasNext()) {
            fail("`expectedBucketIter` iterator ended before `actual` iterator, size mismatch");
        }
        if (!expectedCountsIter.hasNext()) {
            fail("`expectedCountsIter` iterator ended before `actual` iterator, size mismatch");
        }
        if (!expectedValuesIter.hasNext()) {
            fail("`expectedValuesIter` iterator ended before `actual` iterator, size mismatch");
        }
    }

    private void assertBucketContents(Histogram.Bucket actual, Double expectedCount, Double expectedValue) {
        // This is a gap bucket
        SimpleValue countMovAvg = actual.getAggregations().get("movavg_counts");
        if (expectedCount == null) {
            assertThat("[_count] movavg is not null", countMovAvg, nullValue());
        } else if (Double.isNaN(expectedCount)) {
            assertThat("[_count] movavg should be NaN, but is ["+countMovAvg.value()+"] instead", countMovAvg.value(), equalTo(Double.NaN));
        } else {
            assertThat("[_count] movavg is null", countMovAvg, notNullValue());
            assertTrue("[_count] movavg does not match expected [" + countMovAvg.value() + " vs " + expectedCount + "]",
                    nearlyEqual(countMovAvg.value(), expectedCount, 0.1));
        }

        // This is a gap bucket
        SimpleValue valuesMovAvg = actual.getAggregations().get("movavg_values");
        if (expectedValue == null) {
            assertThat("[value] movavg is not null", valuesMovAvg, Matchers.nullValue());
        } else if (Double.isNaN(expectedValue)) {
            assertThat("[value] movavg should be NaN, but is ["+valuesMovAvg.value()+"] instead", valuesMovAvg.value(), equalTo(Double.NaN));
        } else {
            assertThat("[value] movavg is null", valuesMovAvg, notNullValue());
            assertTrue("[value] movavg does not match expected [" + valuesMovAvg.value() + " vs " + expectedValue + "]",
                    nearlyEqual(valuesMovAvg.value(), expectedValue, 0.1));
        }
    }

<<<<<<< HEAD

=======
    /**
     * Better floating point comparisons courtesy of https://github.com/brazzy/floating-point-gui.de
     *
     * Snippet adapted to use doubles instead of floats
     */
    private static boolean nearlyEqual(double a, double b, double epsilon) {
        final double absA = Math.abs(a);
        final double absB = Math.abs(b);
        final double diff = Math.abs(a - b);

        if (a == b) { // shortcut, handles infinities
            return true;
        } else if (a == 0 || b == 0 || diff < Double.MIN_NORMAL) {
            // a or b is zero or both are extremely close to it
            // relative error is less meaningful here
            return diff < (epsilon * Double.MIN_NORMAL);
        } else { // use relative error
            return diff / Math.min((absA + absB), Double.MAX_VALUE) < epsilon;
        }
    }
>>>>>>> bc3b91eb

    private MovAvgModelBuilder randomModelBuilder() {
        return randomModelBuilder(0);
    }

    private MovAvgModelBuilder randomModelBuilder(double padding) {
        int rand = randomIntBetween(0,3);

        // HoltWinters is excluded from random generation, because it's "cold start" behavior makes
        // randomized testing too tricky.  Should probably add dedicated, randomized tests just for HoltWinters,
        // which can compensate for the idiosyncrasies
        switch (rand) {
            case 0:
                return new SimpleModel.SimpleModelBuilder();
            case 1:
                return new LinearModel.LinearModelBuilder();
            case 2:
                return new EwmaModel.EWMAModelBuilder().alpha(alpha + padding);
            case 3:
                return new HoltLinearModel.HoltLinearModelBuilder().alpha(alpha + padding).beta(beta + padding);
            default:
                return new SimpleModel.SimpleModelBuilder();
        }
    }

    private ValuesSourceMetricsAggregationBuilder randomMetric(String name, String field) {
        int rand = randomIntBetween(0,3);

        switch (rand) {
            case 0:
                return min(name).field(field);
            case 2:
                return max(name).field(field);
            case 3:
                return avg(name).field(field);
            default:
                return avg(name).field(field);
        }
    }

}<|MERGE_RESOLUTION|>--- conflicted
+++ resolved
@@ -1313,9 +1313,6 @@
         }
     }
 
-<<<<<<< HEAD
-
-=======
     /**
      * Better floating point comparisons courtesy of https://github.com/brazzy/floating-point-gui.de
      *
@@ -1336,7 +1333,6 @@
             return diff / Math.min((absA + absB), Double.MAX_VALUE) < epsilon;
         }
     }
->>>>>>> bc3b91eb
 
     private MovAvgModelBuilder randomModelBuilder() {
         return randomModelBuilder(0);
